--- conflicted
+++ resolved
@@ -28,11 +28,8 @@
                libunity-control-center-dev,
                libtimezonemap1-dev,
                liburl-dispatcher1-dev,
-<<<<<<< HEAD
                libproperties-cpp-dev,
-=======
                locales,
->>>>>>> 8e41858b
 Standards-Version: 3.9.3
 Homepage: https://launchpad.net/indicator-datetime
 # If you aren't a member of ~indicator-applet-developers but need to upload
