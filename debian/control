--- conflicted
+++ resolved
@@ -41,13 +41,8 @@
 Architecture: any
 Depends: ${shlibs:Depends}, 
          ${misc:Depends},
-<<<<<<< HEAD
          gsettings-ubuntu-schemas,
-         systemd-services,
-         systemd-shim,
-=======
          systemd | systemd-shim,
->>>>>>> b8581a21
 Recommends: indicator-applet | indicator-renderer,
             evolution-data-server,
             geoclue-ubuntu-geoip | geoclue-provider,
