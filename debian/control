Source: indicator-datetime
Section: misc
Priority: optional
Maintainer: Ubuntu Desktop Team <ubuntu-desktop@lists.ubuntu.com>
Build-Depends: cmake,
               dbus,
               debhelper (>= 9), 
               dh-translations,
               libglib2.0-dev (>= 2.35.4),
               libnotify-dev (>= 0.7.6),
               libgstreamer1.0-dev,
               libecal1.2-dev (>= 3.5),
               libical-dev (>= 1.0),
               libedataserver1.2-dev (>= 3.5),
               liburl-dispatcher1-dev,
               libproperties-cpp-dev,
# for com.ubuntu.notifications.hub schema to pick up blacklist of apps that can't show notifications
               gsettings-ubuntu-schemas (>= 0.0.7),
# for the test harness:
               libgtest-dev,
               libdbustest1-dev,
               dbus-test-runner,
               python3-dbusmock,
# for 12h/24h locale unit tests:
               locales,
               language-pack-touch-en | language-pack-en-base,
# for running live EDS tests:
               evolution-data-server,
               gvfs-daemons,
# for phone alarm/calendar notification sound tests:
               ubuntu-touch-sounds,
# for query user e-mails based on accounts
               libaccounts-glib-dev,
# messaging menu integration
               libmessaging-menu-dev,
               uuid-dev,
               libubuntu-app-launch2-dev (>= 0.9),
# to locate the place to put systemd files
               systemd,
Standards-Version: 3.9.3
Homepage: https://launchpad.net/indicator-datetime
# If you aren't a member of ~indicator-applet-developers but need to upload
# packaging changes, just go ahead.  ~indicator-applet-developers will notice
# and sync up the code again.
Vcs-Bzr: https://code.launchpad.net/~indicator-applet-developers/indicator-datetime/trunk.13.04
Vcs-Browser: https://bazaar.launchpad.net/~indicator-applet-developers/indicator-datetime/trunk.13.04/files

Package: indicator-datetime
Architecture: any
Depends: ${shlibs:Depends}, 
         ${misc:Depends},
<<<<<<< HEAD
         gsettings-ubuntu-schemas,
         indicator-common,
=======
         gsettings-ubuntu-schemas (>= 0.0.7),
>>>>>>> f78cbc4f
         systemd | systemd-shim,
Recommends: indicator-applet | indicator-renderer,
            evolution-data-server,
            geoclue-ubuntu-geoip | geoclue-provider,
            unity-control-center (>= 14.04.3) | ubuntu-system-settings,
            ubuntu-touch-sounds,
Suggests: click,
Conflicts: indicator-datetime (<< 13.10.0)
Replaces: indicator-datetime (<< 13.10.0)
Description: Simple clock
 A simple clock appearing in the indicator bar<|MERGE_RESOLUTION|>--- conflicted
+++ resolved
@@ -49,12 +49,8 @@
 Architecture: any
 Depends: ${shlibs:Depends}, 
          ${misc:Depends},
-<<<<<<< HEAD
-         gsettings-ubuntu-schemas,
+         gsettings-ubuntu-schemas (>= 0.0.7),
          indicator-common,
-=======
-         gsettings-ubuntu-schemas (>= 0.0.7),
->>>>>>> f78cbc4f
          systemd | systemd-shim,
 Recommends: indicator-applet | indicator-renderer,
             evolution-data-server,
