--- conflicted
+++ resolved
@@ -1,6 +1,11 @@
-<<<<<<< HEAD
 indicator-datetime (13.10.0+15.10.20150515-0ubuntu1) wily; urgency=medium
-=======
+
+  [ Charles Kerr ]
+  * Honor the 'other vibrations' setting to enable/disable vibrations
+    when alarm notifications are shown.
+
+ -- CI Train Bot <ci-train-bot@canonical.com>  Fri, 15 May 2015 16:41:41 +0000
+
 indicator-datetime (13.10.0+15.04.20150521-0ubuntu1) vivid; urgency=medium
 
   [ Charles Kerr ]
@@ -10,15 +15,11 @@
  -- CI Train Bot <ci-train-bot@canonical.com>  Thu, 21 May 2015 15:24:31 +0000
 
 indicator-datetime (13.10.0+15.04.20150515-0ubuntu1) vivid; urgency=medium
->>>>>>> daf9dd27
 
   [ Charles Kerr ]
   * Honor the 'other vibrations' setting to enable/disable vibrations
     when alarm notifications are shown.
 
-<<<<<<< HEAD
- -- CI Train Bot <ci-train-bot@canonical.com>  Fri, 15 May 2015 16:41:41 +0000
-=======
  -- CI Train Bot <ci-train-bot@canonical.com>  Fri, 15 May 2015 19:33:54 +0000
 
 indicator-datetime (13.10.0+15.04.20150508.2-0ubuntu1) vivid; urgency=medium
@@ -31,7 +32,6 @@
     or VEVENT, use it for url delegation. (LP: #1426519)
 
  -- CI Train Bot <ci-train-bot@canonical.com>  Fri, 08 May 2015 20:01:09 +0000
->>>>>>> daf9dd27
 
 indicator-datetime (13.10.0+15.04.20150406-0ubuntu1) vivid; urgency=medium
 
