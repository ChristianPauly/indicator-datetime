--- conflicted
+++ resolved
@@ -1,11 +1,3 @@
-<<<<<<< HEAD
-indicator-datetime (0.2.3-0ubuntu2~ppa1) natty; urgency=low
-
-  * Upstream Merge
-    * Ellipsize calendar entries that are too long (LP: #750671)
-
- -- Ted Gould <ted@ubuntu.com>  Fri, 15 Apr 2011 09:32:43 -0500
-=======
 indicator-datetime (0.2.3-0ubuntu3) natty; urgency=low
 
   * debian/patches/lp_762976.patch
@@ -21,7 +13,13 @@
     - ellipsize long appointment descriptions (LP: #750671)
 
  -- Ken VanDine <ken.vandine@canonical.com>  Fri, 15 Apr 2011 10:00:41 -0400
->>>>>>> 07f3912a
+
+indicator-datetime (0.2.3-0ubuntu2~ppa1) natty; urgency=low
+
+  * Upstream Merge
+    * Ellipsize calendar entries that are too long (LP: #750671)
+
+ -- Ted Gould <ted@ubuntu.com>  Fri, 15 Apr 2011 09:32:43 -0500
 
 indicator-datetime (0.2.3-0ubuntu1) natty; urgency=low
 
