<<<<<<< HEAD
indicator-datetime (12.10.3daily13.02.06-0ubuntu2) UNRELEASED; urgency=low

  * Use systemd's service backend, ffe lp: #1153567
  * debian/control: depends on systemd-services and systemd-shim

 -- Sebastien Bacher <seb128@ubuntu.com>  Tue, 26 Mar 2013 19:53:55 +0100
=======
indicator-datetime (12.10.3daily13.03.07-0ubuntu1) raring; urgency=low

  [ Michael Terry ]
  * Manually editing date field results in bogus date (LP: #1149696)

  [ Automatic PS uploader ]
  * Automatic snapshot from revision 210

 -- Automatic PS uploader <ps-jenkins@lists.canonical.com>  Thu, 07 Mar 2013 02:01:22 +0000

indicator-datetime (12.10.3daily13.03.06-0ubuntu1) raring; urgency=low

  [ Mathieu Trudel-Lapierre ]
  * Jenkins build failure on gtest "undefined reference to symbol
    'pthread_key_delete@@GLIBC_2.2.5'" (LP: #1126362)

  [ Automatic PS uploader ]
  * Automatic snapshot from revision 208

 -- Automatic PS uploader <ps-jenkins@lists.canonical.com>  Wed, 06 Mar 2013 02:01:48 +0000
>>>>>>> c509db7d

indicator-datetime (12.10.3daily13.02.06-0ubuntu1) raring; urgency=low

  [ Colin Watson ]
  * build_timezone leaks timezonefile reference (LP: #1111628)

  [ Automatic PS uploader ]
  * Automatic snapshot from revision 206

 -- Automatic PS uploader <ps-jenkins@lists.canonical.com>  Wed, 06 Feb 2013 02:01:12 +0000

indicator-datetime (12.10.3daily13.02.01-0ubuntu1) raring; urgency=low

  [ Colin Watson ]
  * Misuses g_object_connect (LP: #1110362)
  * Lots of criticals from dbusmenu_menuitem_property_set_variant (LP:
    #1110398)

  [ Automatic PS uploader ]
  * Automatic snapshot from revision 204

 -- Automatic PS uploader <ps-jenkins@lists.canonical.com>  Fri, 01 Feb 2013 02:01:14 +0000

indicator-datetime (12.10.3daily13.01.25-0ubuntu1) raring; urgency=low

  * Automatic snapshot from revision 201

 -- Automatic PS uploader <ps-jenkins@lists.canonical.com>  Fri, 25 Jan 2013 02:01:10 +0000

indicator-datetime (12.10.3daily12.11.23-0ubuntu1) raring; urgency=low

  [ Mathieu Trudel-Lapierre ]
  * Automatic snapshot from revision 197 (bootstrap):
    - Add scaffolding for Google Tests. (LP: #985060)
    - Add "check-news" to our AM_INIT_AUTOMAKE() call. (LP: #1075753)
    - Don't use geoclue until the user clicks the "Show time in auto-detected
      location" checkbox. (LP: #1074999)
    - Remove stray semicolon found by Coverity. (LP: #1064546)
  * debian/control:
    - Update to follow style like other indicator packages: use trailing commas
      at the end of lists.
    - Reorganize Build-Depends for clarity.
    - Drop Build-Depends on cdbs, bump debhelper to (>= 9). 
    - Update Vcs-Bzr and Vcs-Browser, add a notice for uploaders.
    - Add gnome-common to Build-Depends.
    - Add libxorg-gtest-dev, libgtest-dev to Build-Depends.
  * debian/compat: bump compat level to 9.
  * debian/rules:
    - Switch to using the dh sequencer instead of cdbs rules, adjust targets
      accordingly.
    - Override dh_autoreconf to make it use autogen.sh from upstream.

  [ Didier Roche ]
  * debian/copyright:
    - Update the copyright

  [ Mathieu Trudel-Lapierre ]
  * Don't use geoclue if "show-auto-detected-location" is set to false
    (LP: #1074999)
  * Add check-news to indicators' AM_INIT_AUTOMAKE rules (LP: #1075753)
  * Add Google Test to projects lacking test suites (LP: #985060)
  * Stray semicolon in datetime-prefs (LP: #1064546)

  [ Automatic PS uploader ]
  * Automatic snapshot from revision 199

 -- Automatic PS uploader <ps-jenkins@lists.canonical.com>  Fri, 23 Nov 2012 07:39:58 +0000

indicator-datetime (12.10.2-0ubuntu4) raring; urgency=low

  * Backported r192 and r193, fix:
    - "shows all-day events one day too early" (lp: #1000182)
    - "Bogus insensitive events after clicking on different date"
       (lp: #1069177)

 -- Sebastien Bacher <seb128@ubuntu.com>  Mon, 05 Nov 2012 17:23:13 +0100

indicator-datetime (12.10.2-0ubuntu3) quantal; urgency=low

  * Backport "fix off-by-one error" leading to have the settings item run
    the calendar application rather than the control center (lp: #1064375)

 -- Sebastien Bacher <seb128@ubuntu.com>  Tue, 09 Oct 2012 19:35:18 +0200

indicator-datetime (12.10.2-0ubuntu2) quantal; urgency=low

  * Backport fix from Lars for a missing NULL check leading to segfault
    (lp: #1061867)

 -- Sebastien Bacher <seb128@ubuntu.com>  Fri, 05 Oct 2012 17:24:16 +0200

indicator-datetime (12.10.2-0ubuntu1) quantal; urgency=low

  * New upstream release:
    - Fix 12.10.0 appointment calendar regression. (LP: #1060263)

 -- Sebastien Bacher <seb128@ubuntu.com>  Thu, 04 Oct 2012 17:53:56 +0200

indicator-datetime (12.10.1-0ubuntu1) quantal; urgency=low

  * New upstream release.
    - Gracefully handle clock skew (LP: #917236)
    - Raise the version number of our EDS dependency (LP: #1024437)
    - Fix X-Ubuntu-Gettext-Domain entries in the .desktop file (LP: #1048834)
    - Remove unnecessary watching for geoclue address provider changes
  * build-dep on newer e-d-s stack

 -- Didier Roche <didrocks@ubuntu.com>  Thu, 20 Sep 2012 18:51:34 +0200

indicator-datetime (12.10.0-0ubuntu2) quantal; urgency=low

  * data/indicator-datetime-preferences.desktop.in
    - Removed stray lines from the desktop file, it's causing duplicate 
      X-Ubuntu-Gettext-Domain to get added. (LP: #1048834)

 -- Ken VanDine <ken.vandine@canonical.com>  Tue, 11 Sep 2012 15:38:10 -0400

indicator-datetime (12.10.0-0ubuntu1) quantal; urgency=low

  * New upstream release:
    - Support EDS 3.6's API
    - Apply an 'en space' between the date and time strings. (LP #749847)
    - Sort locations as spec'ed by https://wiki.ubuntu.com/TimeAndDate 
    - Fix a bug that caused location settings to be re-saved each 2 seconds
  * debian/control, debian/indicator-datetime.install, debian/rules:
    - drop GTK2 build it's deprecated
  * debian/patches/port-eds-3.5.patch: included in the new version

 -- Sebastien Bacher <seb128@ubuntu.com>  Fri, 13 Jul 2012 17:56:46 +0200

indicator-datetime (0.3.94-0ubuntu4) quantal-proposed; urgency=low

  * debian/patches/port-eds-3.5.patch: update to build with the new EDS
    3.5 APIs.

 -- Mathieu Trudel-Lapierre <mathieu-tl@ubuntu.com>  Thu, 05 Jul 2012 17:11:31 -0400

indicator-datetime (0.3.94-0ubuntu3) quantal; urgency=low

  * Rebuild against evolution-data-server 3.4

 -- Jeremy Bicha <jbicha@ubuntu.com>  Fri, 25 May 2012 20:21:44 -0400

indicator-datetime (0.3.94-0ubuntu2) precise; urgency=low

  * src/datetime-prefs-locations.c, src/datetime-prefs.c
    - Switch the parsing of the lat and long to be non-locale based as it's 
      returned from the webservice in C, we want to parse it using the decimal 
      instead of a comma.  This fixes incorrect timezone selection for users 
      with a locale that uses a comma as a decimal separator  (LP: #773987)

 -- Ken VanDine <ken.vandine@canonical.com>  Wed, 18 Apr 2012 23:20:30 -0400

indicator-datetime (0.3.94-0ubuntu1) precise; urgency=low

  * New upstream release.
    * Fix location timezone sorting issue.
    * Clicking the systems settings window shouldn't close the
      Locations dialog. (LP: #947315)
    * Add gcov targets to autotools build for code-coverage reporting.

 -- Charles Kerr <charles.kerr@canonical.com>  Wed, 04 Apr 2012 16:53:20 -0500

indicator-datetime (0.3.93-0ubuntu1) precise; urgency=low

  * New upstream release.
    * Fix g-c-c crash caused by datetime's prefs panel (LP: #942450)
    * Fix several memory leaks in datetime's preferences page (LP: #965533)

 -- Charles Kerr <charles.kerr@canonical.com>  Wed, 28 Mar 2012 16:10:35 -0700

indicator-datetime (0.3.92-0ubuntu1) precise; urgency=low

  * New upstream release.
    * Fix several memory leaks (LP: #772340, LP: #957320)

 -- Charles Kerr <charles.kerr@canonical.com>  Wed, 21 Mar 2012 11:22:20 -0500

indicator-datetime (0.3.91-0ubuntu1) precise; urgency=low

  * New upstream release.
    * Make GSettings readonly to fix DConf service starting on boot 
    * Explicitly give types to GVariant Builder
    * Confirm scanf usage for Coverity (LP: #943747)
    * Remove unused code (LP: #943746)
    * Fix timezone ordering in the menu (LP: #833325, LP: #833337)

 -- Ted Gould <ted@ubuntu.com>  Thu, 08 Mar 2012 16:58:28 -0600

indicator-datetime (0.3.90-0ubuntu1) precise; urgency=low

  * New upstream release.
    * Still need to distribute these files even if we're not building it
    * Adding some extra ignore stuff in
    * Adding in code coverage calculation
    * Allow ccpanel to be optional
    * Move to use libtimezone map
    * Add a name hint on the indicator
    * Build fixes for updated dependencies
    * Fixing Geoclue support
  * debian/control:
    * Bumping libdbusmenu requirement to 0.5.90
    * Added dependency on libtimezonemap
  * debian/patches: Removed, all upstream.

 -- Ted Gould <ted@ubuntu.com>  Fri, 17 Feb 2012 16:24:51 -0600

indicator-datetime (0.3.1-0ubuntu5) precise; urgency=low

  * no change rebuild for libindicator7

 -- Ken VanDine <ken.vandine@canonical.com>  Wed, 25 Jan 2012 09:54:53 -0500

indicator-datetime (0.3.1-0ubuntu4) precise; urgency=low

  [ Andreas Moog ]
  * Migrate from libpolkit-gtk-1-dev to libpolkit-gobject-1-dev.

  [ Martin Pitt ]
  * Add disable_Werror.patch: Disable -Werror, causes build failures due to
    deprecated symbols.

 -- Martin Pitt <martin.pitt@ubuntu.com>  Mon, 23 Jan 2012 13:09:08 +0100

indicator-datetime (0.3.1-0ubuntu3) precise; urgency=low

  * Rebuild for the new e-d-s libraries.
  * debian/patches/gtk_box_api.patch: port gtk_hbox_new() to gtk_box_new() if
    building for GTK3, no change if building against GTK2.

 -- Mathieu Trudel-Lapierre <mathieu-tl@ubuntu.com>  Fri, 13 Jan 2012 00:03:40 +0100

indicator-datetime (0.3.1-0ubuntu2) precise; urgency=low

  * debian/patches/lp_802384.patch
    - Fixed a NULL check which prevented querying geoclue (LP: #802384)

 -- Ken VanDine <ken.vandine@canonical.com>  Fri, 28 Oct 2011 11:20:55 -0400

indicator-datetime (0.3.1-0ubuntu1) oneiric-proposed; urgency=low

  * New upstream release.
    * Drop an unused icon (LP: #746176)
    * Fix showing a timezone that we're currently set to (LP: #833337)
    * Remove check for libunique as it's unused
  * debian/control: Drop libunique requirements, it was unused

 -- Ted Gould <ted@ubuntu.com>  Thu, 13 Oct 2011 13:40:21 -0500

indicator-datetime (0.3.0-0ubuntu3) oneiric; urgency=low

  * Reupload to oneiric final, the fix is safe and important enough.

 -- Martin Pitt <martin.pitt@ubuntu.com>  Thu, 06 Oct 2011 06:50:30 +0200

indicator-datetime (0.3.0-0ubuntu2) oneiric-proposed; urgency=low

  * debian/patches/lp_844741.patch
    - gnome-control-center crashed with SIGABRT in raise() (LP: #844741)

 -- Ken VanDine <ken.vandine@canonical.com>  Wed, 05 Oct 2011 11:59:21 -0400

indicator-datetime (0.3.0-0ubuntu1) oneiric; urgency=low

  [ Ken VanDine ]
  * debian/control
    - Added recommends for e-d-s

  [ Ted Gould ]
  * New upstream release.
    * Fix corrupt environment when LANGUAGE not set (LP: #861123)
    * Measure string size with GLib (LP: #730476)
    * Free ECals when they have errors (LP: #774071)
    * Fix untranslated string (LP: #853130)

 -- Ted Gould <ted@ubuntu.com>  Thu, 29 Sep 2011 15:39:41 -0500

indicator-datetime (0.2.95-0ubuntu1) oneiric; urgency=low

  [ Ted Gould ]
  * New upstream release.
    * Set default timezone on events without (LP: #837359)
    * Update docs to specify correct custom formats (LP: #775113)
    * Remove add event when using greeter (LP: #836521)
    * Fix gettext domain for builder files (LP: #845473)
    * Update date correctly when opening menu (LP: #793450)

  [ Didier Roche ]
  * debian/control:
    - bump the libglib build-dep

 -- Ted Gould <ted@ubuntu.com>  Thu, 15 Sep 2011 10:45:57 -0500

indicator-datetime (0.2.93-0ubuntu2) oneiric; urgency=low

  * debian/rules
    - dh_translations doesn't handle multibuilds, so manually add the domain

 -- Ken VanDine <ken.vandine@canonical.com>  Fri, 26 Aug 2011 10:35:45 -0400

indicator-datetime (0.2.93-0ubuntu1) oneiric; urgency=low

  * New upstream release.
    ∘ Use cleaner GDateTime API
    ∘ Use locale preferred date format (LP: #729056)
    ∘ Use real ellipsis (LP: #621339)

 -- Ted Gould <ted@ubuntu.com>  Thu, 18 Aug 2011 15:36:21 -0500

indicator-datetime (0.2.92-0ubuntu1) oneiric; urgency=low

  * New upstream release.
    * Adding in a new greeter mode
    * Fixing autotools

 -- Ted Gould <ted@ubuntu.com>  Thu, 11 Aug 2011 11:30:50 -0500

indicator-datetime (0.2.91-0ubuntu3) oneiric; urgency=low

  * debian/rules
    - run intltool-update to update the translations template

 -- Ken VanDine <ken.vandine@canonical.com>  Fri, 12 Aug 2011 10:26:04 -0400

indicator-datetime (0.2.91-0ubuntu2) oneiric; urgency=low

  * No change rebuild for evolution-data-server 3.1.3.1

 -- Ken VanDine <ken.vandine@canonical.com>  Tue, 12 Jul 2011 13:45:24 -0400

indicator-datetime (0.2.91-0ubuntu1) oneiric; urgency=low

  [ Ted Gould ]
  * New upstream release.
    * libindicator 0.4 transition
    * Making preferences a gnome-control-center plugin
    * Calling gnome-control-center from the menu
    * Fixing timezone setting with new gsd
  * Dropped debian/patches/fix-timezones.patch: merged upstream

  [ Ken VanDine ]
  * debian/control
    - Bumped build depends for libindicator to >= 0.3.90
    - Added build depends on libgnome-control-center-dev
    - Added depends for gnome-control-center

 -- Ken VanDine <ken.vandine@canonical.com>  Fri, 08 Jul 2011 09:38:50 -0400

indicator-datetime (0.2.90-0ubuntu4) oneiric; urgency=low

  * No change rebuild to fix badly packaged diff.gz from last time

 -- Michael Terry <mterry@ubuntu.com>  Tue, 28 Jun 2011 17:55:25 +0100

indicator-datetime (0.2.90-0ubuntu3) oneiric; urgency=low

  * debian/rules, debian/control:
    - Arg, this wasn't source format 3.0, so add quilt so that the patch
      applies.

 -- Michael Terry <mterry@ubuntu.com>  Tue, 28 Jun 2011 17:05:59 +0100

indicator-datetime (0.2.90-0ubuntu2) oneiric; urgency=low

  * debian/control:
    - Drop -gtk2 recommends for the gtk3 indicator
  * debian/rules:
    - Use dh-autoreconf
  * debian/patches/fix-timezones.patch:
    - Add patch to handle g-s-d DBus API change for timezones and to
      be more robust about querying what the current timezone is

 -- Michael Terry <mterry@ubuntu.com>  Tue, 28 Jun 2011 15:42:39 +0100

indicator-datetime (0.2.90-0ubuntu1) oneiric; urgency=low

  [ Ted Gould ]
  * New upstream release.
    - Set minimum width for appointments to prevent continuous resizing 
      when the calendar is hiden and ensure there is enough of the 
      event description visible (LP: #762976)
    - ellipsize long appointment descriptions (LP: #750671)
    - GTK3 build
  * Dropping debian/patches/lp_762976.patch and debian/patches/lp_750671.patch
    as merged upstream.
  * debian/control: Switching dep to libedataserverui-3.0-dev

  [ Ken VanDine ]
  * debian/control
    - Bumped standards version to 3.9.2
    - Add new binary for indicator-datetime-gtk2 
    - Make indicator-datetime recommend indicator-datetime-gtk2 (until unity 
      can load gtk3 indicators)
    - indicator-datetime-gtk2 replaces indicator-datetime << 0.2.90
    - Added build depends for libdbusmenu-gtk3-dev and libindicator3-dev
  * debian/rules
    - build for both gtk2 and gtk3

 -- Ken VanDine <ken.vandine@canonical.com>  Wed, 22 Jun 2011 11:46:55 -0400

indicator-datetime (0.2.3-0ubuntu3) natty; urgency=low

  * debian/patches/lp_762976.patch
    - Set minimum width for appointments to prevent continuous resizing 
      when the calendar is hiden and ensure there is enough of the 
      event description visible (LP: #762976)

 -- Ken VanDine <ken.vandine@canonical.com>  Mon, 18 Apr 2011 10:05:41 -0400

indicator-datetime (0.2.3-0ubuntu2) natty; urgency=low

  * debian/patches/lp_750671.patch
    - ellipsize long appointment descriptions (LP: #750671)

 -- Ken VanDine <ken.vandine@canonical.com>  Fri, 15 Apr 2011 10:00:41 -0400

indicator-datetime (0.2.3-0ubuntu2~ppa1) natty; urgency=low

  * Upstream Merge
    * Ellipsize calendar entries that are too long (LP: #750671)

 -- Ted Gould <ted@ubuntu.com>  Fri, 15 Apr 2011 09:32:43 -0500

indicator-datetime (0.2.3-0ubuntu1) natty; urgency=low

  * New upstream release.
    ∘ Use GTK directly for detecting when the menu appears and disappears
      to reset the date (LP: #649800)
    ∘ Handle items being removed from the locations list by choosing
      another item in the list (LP: #740948)
    ∘ Check for resume in the service and update the label as well
      (LP: #759854)

 -- Ted Gould <ted@ubuntu.com>  Thu, 14 Apr 2011 14:51:20 -0500

indicator-datetime (0.2.2-0ubuntu1) natty; urgency=low

  [ Ted Gould ]
  * New upstream release.
    ∘ Add language and proper distro version to geonames URL to allow
      for proper server side fixes
    ∘ Give full day events the day name instead of a time
    ∘ Make sure the calendar follows the user setting (LP: #748772)
    ∘ Ensure that events handle month boundaries correctly (LP: #746713)
    ∘ Only show calendars the user has configured (LP: #729033)
    ∘ Reenable clicking on the timezone in the menu to set it.

  [ Ken VanDine ]
  * debian/control
    - Added build depends for libgconf2-dev

 -- Ken VanDine <ken.vandine@canonical.com>  Thu, 07 Apr 2011 14:53:52 -0400

indicator-datetime (0.2.1-0ubuntu1) natty; urgency=low

  * New upstream release.
    * indicator-datetime-preferences crashed with SIGSEGV in
      g_utf8_normalize() (LP: #727089)
    * Uninstalling Evolution removes calendar from clock applet (LP: #691953)
    * clock doesn't update on timezone change (LP: #735445)
    * Cannot change main location (LP: #729029)
    * indicator-datetime-preferences crashed with SIGSEGV in
      g_simple_async_result_complete() (LP: #734951)
    * Time zone map looks identical when sensitive vs. insensitive (LP: #740846)
    * "Locations" window behaves like a modal dialog (LP: #740924)
    * Added location for clock menu isn't used or remembered (LP: #740930)
    * Time not displayed for added location in "Locations" window (LP: #740931)
    * "UTC" location can be removed but not re-added (LP: #740938)
    * "Locations" window bottom bar is missing a border (LP: #740941)
    * Add and Remove buttons in "Locations" window have unnecessary tooltips
      (LP: #740944)
    * No separator between "Add Event" and locations (LP: #740971)
    * indicator-datetime-preferences crashed with SIGSEGV in
      g_atomic_int_exchange_and_add() (LP: #740978)
    * inicator-datetime dosen't show corretly the time when changing from 24
      hours format to 12 hours (LP: #743394)
    * Add tooltips on the error icons
    * Fix marking to refresh as the calendar changes
    * Recycle old entries to make the refresh cleaner
    * Use day when timezone is set to 'locale'
    * Reset time when coming back from suspend (LP: #726053)

 -- Ted Gould <ted@ubuntu.com>  Thu, 31 Mar 2011 14:32:40 -0500

indicator-datetime (0.2.0-0ubuntu1) natty; urgency=low

  * New upstream release.
    ∘ Remove unused liboobs
    ∘ Add translator comments and make strings translatable (LP: #737326)
    ∘ Remove password dialog for calendars not the keyring
    ∘ Use default matching when geonames aren't available (LP: #740870)
    ∘ UI Cleanups and naming fixes (LP: #740806, LP: #740819)
    ∘ Free JSON parser data
    ∘ Avoid duplicates in GeoNames data (LP: #740884)
    ∘ Make location completion more robust
  * debian/control: Dropping liboobs

 -- Ted Gould <ted@ubuntu.com>  Wed, 23 Mar 2011 16:22:50 -0500

indicator-datetime (0.1.98-0ubuntu1) natty; urgency=low

  * New upstream release.
    ∘ Make appointments match calendar month
    ∘ Fix time format of appointments
    ∘ Get date change signals from calendar and adjust based on them.
    ∘ Crash fixes (LP: #733833, LP: #729444)
    ∘ Valgrind invalid read (LP: #729175)
    ∘ Translation fixes to date label (LP: #729632)
    * Fix handling of reoccruing events
    * Handle settings in the indicator
    * Allow for hiding the calendar and the clock

 -- Ted Gould <ted@ubuntu.com>  Wed, 16 Mar 2011 16:17:38 -0500

indicator-datetime (0.1.97-0ubuntu1~ppa1) natty; urgency=low

  * New upstream release.
    * Fix handling of reoccruing events
    * Handle settings in the indicator
    * Allow for hiding the calendar and the clock

 -- Ted Gould <ted@ubuntu.com>  Thu, 10 Mar 2011 23:14:41 -0600

indicator-datetime (0.1.96-0ubuntu1) natty; urgency=low

  [ Ted Gould ]
  * New upstream release.
    * Preference UI cleanups
    * Fix color rendering for appointments
    * Fix spin buttons to behave properly

  [ Ken VanDine ]
  * Better handling of recurring events (LP: #726603)

 -- Ken VanDine <ken.vandine@canonical.com>  Thu, 03 Mar 2011 16:38:01 -0500

indicator-datetime (0.1.95-0ubuntu1) natty; urgency=low

  * New upstream release.
    - New preference dialog
    - Improved EDS support
    - Improved timezone support
  * debian/control:
    - Update Build-Depends

 -- Michael Terry <mterry@ubuntu.com>  Mon, 28 Feb 2011 08:09:29 -0500

indicator-datetime (0.1.94-0ubuntu1) natty; urgency=low

  [ Ted Gould ]
  * New upstream release.
    ∘ Timezone support
    ∘ Multiple calendar support
    ∘ Accessible description

  [ Ken VanDine ]
  * debian/control
    - Added build depends for libedataserverui1.2-dev 

 -- Ken VanDine <ken.vandine@canonical.com>  Thu, 17 Feb 2011 14:48:41 -0500

indicator-datetime (0.1.93-0ubuntu1) natty; urgency=low

  * New upstream release.
    * Merging in first EDS branch
  * debian/rules: Adding in autoreconf 

  [ Ken VanDine ]
  * debian/control
    - New build deps for eds integration, libecal1.2-dev, libical-dev, 
      libgtk2.0-dev, libcairo2-dev, libedataserver1.2-dev

 -- Ted Gould <ted@ubuntu.com>  Wed, 09 Feb 2011 13:25:57 -0600

indicator-datetime (0.1.92-0ubuntu4) natty; urgency=low

  * debian/source/format
    - Source format v1 instead of v3

 -- Ken VanDine <ken.vandine@canonical.com>  Tue, 08 Feb 2011 13:59:35 -0500

indicator-datetime (0.1.92-0ubuntu3) natty; urgency=low

  * debian/control
    - Bump standards version to 3.9.1
    - Set Vcs-Bzr
  * +debian/source/format

 -- Ken VanDine <ken.vandine@canonical.com>  Tue, 08 Feb 2011 11:14:02 -0500

indicator-datetime (0.1.92-0ubuntu2) natty; urgency=low

  * debian/control
    - Depend on geoclue-ubuntu-geoip | geoclue-provider (LP: #714763)
  * src/datetime-service.c
    - Don't crash if we can get a geoclue provider (LP: #714763)

 -- Ken VanDine <ken.vandine@canonical.com>  Tue, 08 Feb 2011 11:02:31 -0500

indicator-datetime (0.1.92-0ubuntu1) natty; urgency=low

  * New upstream release.
    * Increase robustness of GeoClue error handling
    * Remove g_error()'s from the .so

 -- Ted Gould <ted@ubuntu.com>  Thu, 03 Feb 2011 15:10:43 -0600

indicator-datetime (0.1.91-0ubuntu1~ppa1) natty; urgency=low

  * New upstream release.
    * Change to canonical.com for naming
    * Fixing a type callback
    * Switching to GDbus and dbusmenu-0.4
    * Supporting a wider range of custom strings for time and support
      seconds in the custom time strings.
    * Fixing to take time settings from LC_TIME

 -- Ted Gould <ted@ubuntu.com>  Thu, 27 Jan 2011 16:48:48 -0600

indicator-datetime (0.1.90.is.0.0.6-0ubuntu2) natty; urgency=low

  * Merged gdbus and dbusmenu-glib-0.4 port
  * debian/control
    - Added build depends for dh-autoreconf
    - bumped dbusmenu build depends to >= 0.3.91
  * debian/rules
    - Added autoreconf.mk

 -- Ken VanDine <ken.vandine@canonical.com>  Thu, 13 Jan 2011 20:48:31 -0600

indicator-datetime (0.1.90.is.0.0.6-0ubuntu1) natty; urgency=low

  * Uploading 0.0.6 again to superceed 0.1.90 which is still blocked on
    MIR

 -- Ken VanDine <ken.vandine@canonical.com>  Mon, 13 Dec 2010 11:30:25 -0500

indicator-datetime (0.1.90-0ubuntu2) natty; urgency=low

  * debian/control
    - Bump build depends for libdbusmenu-* to >= 0.3.90

 -- Ken VanDine <ken.vandine@canonical.com>  Thu, 09 Dec 2010 11:46:00 -0500

indicator-datetime (0.1.90-0ubuntu1) natty; urgency=low

  * New upstream release.
    * Generate the format string at init
    * Add in Geoclue support for setting proper timezone
    * Add support for building GTK2 and GTK3 versions
  * debian/control: Add recommends for geoclue-ubuntu-geoip
  * debian/control: Adding dependencies on Geoclue and OOBS

 -- Ted Gould <ted@ubuntu.com>  Fri, 03 Dec 2010 13:46:32 -0600

indicator-datetime (0.0.6-0ubuntu3) maverick; urgency=low

  * Cherry-picked from upstream:
    - Fix date string format (12/24h) not taken from translation (LP: #579134)

 -- Didier Roche <didrocks@ubuntu.com>  Thu, 30 Sep 2010 16:09:41 +0200

indicator-datetime (0.0.6-0ubuntu2) maverick; urgency=low

  * Rebuild for libindicator ABI change (LP: #637692)
  * debian/control: depends on latest libindicator-dev

 -- Didier Roche <didrocks@ubuntu.com>  Wed, 22 Sep 2010 18:21:26 +0200

indicator-datetime (0.0.6-0ubuntu1) maverick; urgency=low

  * New upstream release.
    * Refresh times on timezone change
    * Update the date daily (lp: #614529)
    * Fixing distcheck

 -- Ted Gould <ted@ubuntu.com>  Thu, 09 Sep 2010 13:10:10 -0500

indicator-datetime (0.0.5-0ubuntu2) maverick; urgency=low

  * debian/rules: use gnome.mk so a translation template is built (lp: #612540)

 -- Sebastien Bacher <seb128@ubuntu.com>  Tue, 03 Aug 2010 12:41:08 +0200

indicator-datetime (0.0.5-0ubuntu1) maverick; urgency=low

  * New version update

  [ Ted Gould ]
  * Upstream Merge
    * Making time format configurable via translations and
      gsettings.
  * debian/control: Adding in a glib dependency to get gsettings
  * Autogen update

 -- Sebastien Bacher <seb128@ubuntu.com>  Thu, 22 Jul 2010 21:41:12 +0200

indicator-datetime (0.0.4-0ubuntu1) maverick; urgency=low

  * New upstream release.
    * Change menus to come from the service

 -- Ted Gould <ted@ubuntu.com>  Thu, 15 Jul 2010 10:33:14 -0500

indicator-datetime (0.0.3-0ubuntu1) maverick; urgency=low

  [ Ted Gould ]
  * New upstream release.
    * Copyright fixes
    * Adding translations
    * Fix translation domain

  [ Didier Roche ]
  * debian/control:
    - bump Standards-Version to latest
    - fix homepage url
    - remove uneeded pkg-config build-dep
    - Recommends: indicator-applet | indicator-renderer

 -- Didier Roche <didrocks@ubuntu.com>  Mon, 07 Jun 2010 10:24:51 +0200

indicator-datetime (0.0.2-0ubuntu1) maverick; urgency=low

  * New upstream release.

 -- Didier Roche <didrocks@ubuntu.com>  Thu, 03 Jun 2010 17:44:45 +0200

indicator-datetime (0.0.2-0ubuntu1~ppa1) lucid; urgency=low

  * New upstream release.
    * Making label guess and reasonable width starting out.

 -- Ted Gould <ted@ubuntu.com>  Thu, 04 Mar 2010 12:04:55 -0600

indicator-datetime (0.0.1-0ubuntu1) lucid; urgency=low

  * New upstream release.
  * debian/control:
    - add libdbusmenu-gtk-dev build-dep (/!\ not in configure.ac)

 -- Didier Roche <didrocks@ubuntu.com>  Fri, 26 Feb 2010 10:41:22 +0100

indicator-datetime (0.0.1~r2-0ubuntu3) lucid; urgency=low

  * debian/control: Adding libdbusmenu-gtk as a build dep

 -- Ted Gould <ted@ubuntu.com>  Thu, 18 Feb 2010 10:47:29 -0600

indicator-datetime (0.0.1~r2-0ubuntu2) lucid; urgency=low

  * debian/control:
    - fix build-dep

 -- Didier Roche <didrocks@ubuntu.com>  Thu, 11 Feb 2010 20:27:22 +0100

indicator-datetime (0.0.1~r2-0ubuntu1) lucid; urgency=low

  * new upstream version

 -- Didier Roche <didrocks@ubuntu.com>  Wed, 10 Feb 2010 12:10:48 +0100

indicator-datetime (0.0.1~r1-0ubuntu1) lucid; urgency=low

  * Initial packaging

 -- Didier Roche <didrocks@ubuntu.com>  Wed, 27 Jan 2010 12:13:00 +0100<|MERGE_RESOLUTION|>--- conflicted
+++ resolved
@@ -1,11 +1,10 @@
-<<<<<<< HEAD
-indicator-datetime (12.10.3daily13.02.06-0ubuntu2) UNRELEASED; urgency=low
+indicator-datetime (12.10.3daily13.03.07-0ubuntu2) UNRELEASED; urgency=low
 
   * Use systemd's service backend, ffe lp: #1153567
   * debian/control: depends on systemd-services and systemd-shim
 
  -- Sebastien Bacher <seb128@ubuntu.com>  Tue, 26 Mar 2013 19:53:55 +0100
-=======
+
 indicator-datetime (12.10.3daily13.03.07-0ubuntu1) raring; urgency=low
 
   [ Michael Terry ]
@@ -26,7 +25,6 @@
   * Automatic snapshot from revision 208
 
  -- Automatic PS uploader <ps-jenkins@lists.canonical.com>  Wed, 06 Mar 2013 02:01:48 +0000
->>>>>>> c509db7d
 
 indicator-datetime (12.10.3daily13.02.06-0ubuntu1) raring; urgency=low
 
