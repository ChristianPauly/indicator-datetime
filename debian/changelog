--- conflicted
+++ resolved
@@ -1,4 +1,3 @@
-<<<<<<< HEAD
 indicator-datetime (12.10.3daily13.06.07-0ubuntu1) saucy; urgency=low
 
   [ Jeremy Bicha ]
@@ -9,8 +8,6 @@
 
  -- Ubuntu daily release <ps-jenkins@lists.canonical.com>  Fri, 07 Jun 2013 02:02:41 +0000
 
-=======
->>>>>>> 011aa1f3
 indicator-datetime (12.10.3daily13.05.06.1-0ubuntu2) saucy; urgency=low
 
   * debian/control, configure.ac: Remove obsolete dependency on
