--- conflicted
+++ resolved
@@ -1,4 +1,3 @@
-<<<<<<< HEAD
 indicator-datetime (13.10.0+15.10.20150727-0ubuntu1) wily; urgency=medium
 
   [ CI Train Bot ]
@@ -8,13 +7,12 @@
   * drop build-dependency on g++-4.9 (LP: #1452319)
 
  -- CI Train Bot <ci-train-bot@canonical.com>  Mon, 27 Jul 2015 18:06:18 +0000
-=======
+
 indicator-datetime (13.10.0+15.10.20150710.1-0ubuntu1) wily; urgency=medium
 
   * New rebuild forced.
 
  -- CI Train Bot <ci-train-bot@canonical.com>  Fri, 10 Jul 2015 20:35:47 +0000
->>>>>>> 5493a06c
 
 indicator-datetime (13.10.0+15.10.20150624-0ubuntu1) wily; urgency=medium
 
