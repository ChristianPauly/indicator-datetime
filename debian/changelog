--- conflicted
+++ resolved
@@ -1,12 +1,9 @@
-<<<<<<< HEAD
-=======
 indicator-datetime (15.10+16.10.20160820.1-0ubuntu1) yakkety; urgency=medium
 
   * No change rebuild for UAL ABI change
 
  -- Ted Gould <ted@gould.cx>  Sat, 20 Aug 2016 21:12:55 +0000
 
->>>>>>> 4df72b7c
 indicator-datetime (15.10+16.10.20160820-0ubuntu1) yakkety; urgency=medium
 
   * Rebuild against latest evolution-data-server
