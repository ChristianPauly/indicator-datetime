<<<<<<< HEAD
indicator-datetime (0.0.6-0ubuntu1~ppa3) UNRELEASED; urgency=low

  * Upstream Merge
    * Generate the format string at init

 -- Ted Gould <ted@ubuntu.com>  Sun, 24 Oct 2010 13:40:05 -0400

indicator-datetime (0.0.6-0ubuntu1~ppa2) maverick; urgency=low

  * Upstream Merge
    * Add in Geoclue support for setting proper timezone
  * debian/control: Add recommends for ubuntu-geoip
  * debian/control: Adding dependencies on Geoclue and OOBS

 -- Ted Gould <ted@ubuntu.com>  Sun, 24 Oct 2010 13:34:17 -0400

indicator-datetime (0.0.6-0ubuntu1~ppa1) maverick; urgency=low
=======
indicator-datetime (0.0.6-0ubuntu3) maverick; urgency=low

  * Cherry-picked from upstream:
    - Fix date string format (12/24h) not taken from translation (LP: #579134)

 -- Didier Roche <didrocks@ubuntu.com>  Thu, 30 Sep 2010 16:09:41 +0200

indicator-datetime (0.0.6-0ubuntu2) maverick; urgency=low

  * Rebuild for libindicator ABI change (LP: #637692)
  * debian/control: depends on latest libindicator-dev

 -- Didier Roche <didrocks@ubuntu.com>  Wed, 22 Sep 2010 18:21:26 +0200

indicator-datetime (0.0.6-0ubuntu1) maverick; urgency=low
>>>>>>> 567d648f

  * New upstream release.
    * Refresh times on timezone change
    * Update the date daily (lp: #614529)
    * Fixing distcheck

 -- Ted Gould <ted@ubuntu.com>  Thu, 09 Sep 2010 13:10:10 -0500

indicator-datetime (0.0.5-0ubuntu2) maverick; urgency=low

  * debian/rules: use gnome.mk so a translation template is built (lp: #612540)

 -- Sebastien Bacher <seb128@ubuntu.com>  Tue, 03 Aug 2010 12:41:08 +0200

indicator-datetime (0.0.5-0ubuntu1) maverick; urgency=low

  * New version update

  [ Ted Gould ]
  * Upstream Merge
    * Making time format configurable via translations and
      gsettings.
  * debian/control: Adding in a glib dependency to get gsettings
  * Autogen update

 -- Sebastien Bacher <seb128@ubuntu.com>  Thu, 22 Jul 2010 21:41:12 +0200

indicator-datetime (0.0.4-0ubuntu1) maverick; urgency=low

  * New upstream release.
    * Change menus to come from the service

 -- Ted Gould <ted@ubuntu.com>  Thu, 15 Jul 2010 10:33:14 -0500

indicator-datetime (0.0.3-0ubuntu1) maverick; urgency=low

  [ Ted Gould ]
  * New upstream release.
    * Copyright fixes
    * Adding translations
    * Fix translation domain

  [ Didier Roche ]
  * debian/control:
    - bump Standards-Version to latest
    - fix homepage url
    - remove uneeded pkg-config build-dep
    - Recommends: indicator-applet | indicator-renderer

 -- Didier Roche <didrocks@ubuntu.com>  Mon, 07 Jun 2010 10:24:51 +0200

indicator-datetime (0.0.2-0ubuntu1) maverick; urgency=low

  * New upstream release.

 -- Didier Roche <didrocks@ubuntu.com>  Thu, 03 Jun 2010 17:44:45 +0200

indicator-datetime (0.0.2-0ubuntu1~ppa1) lucid; urgency=low

  * New upstream release.
    * Making label guess and reasonable width starting out.

 -- Ted Gould <ted@ubuntu.com>  Thu, 04 Mar 2010 12:04:55 -0600

indicator-datetime (0.0.1-0ubuntu1) lucid; urgency=low

  * New upstream release.
  * debian/control:
    - add libdbusmenu-gtk-dev build-dep (/!\ not in configure.ac)

 -- Didier Roche <didrocks@ubuntu.com>  Fri, 26 Feb 2010 10:41:22 +0100

indicator-datetime (0.0.1~r2-0ubuntu3) lucid; urgency=low

  * debian/control: Adding libdbusmenu-gtk as a build dep

 -- Ted Gould <ted@ubuntu.com>  Thu, 18 Feb 2010 10:47:29 -0600

indicator-datetime (0.0.1~r2-0ubuntu2) lucid; urgency=low

  * debian/control:
    - fix build-dep

 -- Didier Roche <didrocks@ubuntu.com>  Thu, 11 Feb 2010 20:27:22 +0100

indicator-datetime (0.0.1~r2-0ubuntu1) lucid; urgency=low

  * new upstream version

 -- Didier Roche <didrocks@ubuntu.com>  Wed, 10 Feb 2010 12:10:48 +0100

indicator-datetime (0.0.1~r1-0ubuntu1) lucid; urgency=low

  * Initial packaging

 -- Didier Roche <didrocks@ubuntu.com>  Wed, 27 Jan 2010 12:13:00 +0100<|MERGE_RESOLUTION|>--- conflicted
+++ resolved
@@ -1,22 +1,13 @@
-<<<<<<< HEAD
-indicator-datetime (0.0.6-0ubuntu1~ppa3) UNRELEASED; urgency=low
+indicator-datetime (0.0.6-0ubuntu4~ppa1) maverick; urgency=low
 
   * Upstream Merge
     * Generate the format string at init
-
- -- Ted Gould <ted@ubuntu.com>  Sun, 24 Oct 2010 13:40:05 -0400
-
-indicator-datetime (0.0.6-0ubuntu1~ppa2) maverick; urgency=low
-
-  * Upstream Merge
     * Add in Geoclue support for setting proper timezone
   * debian/control: Add recommends for ubuntu-geoip
   * debian/control: Adding dependencies on Geoclue and OOBS
 
- -- Ted Gould <ted@ubuntu.com>  Sun, 24 Oct 2010 13:34:17 -0400
+ -- Ted Gould <ted@ubuntu.com>  Sun, 24 Oct 2010 13:44:05 -0400
 
-indicator-datetime (0.0.6-0ubuntu1~ppa1) maverick; urgency=low
-=======
 indicator-datetime (0.0.6-0ubuntu3) maverick; urgency=low
 
   * Cherry-picked from upstream:
@@ -32,7 +23,6 @@
  -- Didier Roche <didrocks@ubuntu.com>  Wed, 22 Sep 2010 18:21:26 +0200
 
 indicator-datetime (0.0.6-0ubuntu1) maverick; urgency=low
->>>>>>> 567d648f
 
   * New upstream release.
     * Refresh times on timezone change
