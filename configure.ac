--- conflicted
+++ resolved
@@ -103,13 +103,6 @@
                            gdk-3.0 >= GDK_REQUIRED_VERSION
                            gconf-2.0 >= GCONF_REQUIRED_VERSION)
 
-<<<<<<< HEAD
-PKG_CHECK_MODULES(PREF, gio-2.0 >= $GIO_REQUIRED_VERSION
-	                      gtk+-3.0 >= $GTK3_REQUIRED_VERSION
-	                      timezonemap
-	                      libgnome-control-center
-	                      polkit-gobject-1)
-=======
 ###########################
 # Control Center panel
 ###########################
@@ -119,13 +112,14 @@
             with_ccpanel=auto)
 
 if test x"$with_ccpanel" != x"no" ; then
-   PKG_CHECK_MODULES(PREF, gio-2.0 >= $GIO_REQUIRED_VERSION
-	                          gtk+-3.0 >= $GTK3_REQUIRED_VERSION
-	                          json-glib-1.0
-	                          libgnome-control-center
-	                          polkit-gobject-1,
-	                          [have_ccpanel=yes],
-	                          [have_ccpanel=no])
+   PKG_CHECK_MODULES([PREF],
+                     [gio-2.0 >= $GIO_REQUIRED_VERSION
+                      gtk+-3.0 >= $GTK3_REQUIRED_VERSION
+                      timezonemap
+                      libgnome-control-center
+                      polkit-gobject-1],
+                     [have_ccpanel=yes],
+                     [have_ccpanel=no])
    if test x${have_ccpanel} = xyes; then
       AC_DEFINE(HAVE_CCPANEL, 1, [Define to 1 to enable Control Center panel])
       PKG_CHECK_MODULES(LIBMAP, gio-2.0 >= $GIO_REQUIRED_VERSION
@@ -138,7 +132,6 @@
    have_ccpanel=no
 fi
 AM_CONDITIONAL(BUILD_CCPANEL, test x${have_ccpanel} = xyes)
->>>>>>> 4c261707
 
 ###########################
 # Grab the GSettings Macros
