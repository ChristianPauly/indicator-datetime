--- conflicted
+++ resolved
@@ -62,15 +62,10 @@
                             geoclue >= $GEOCLUE_REQUIRED_VERSION
                             libical >= $ICAL_REQUIRED_VERSION
                             libecal-1.2 >= $ECAL_REQUIRED_VERSION
-<<<<<<< HEAD
-                            libedataserver-1.2 >= EDS_REQUIRED_VERSION
+                            libedataserver-1.2 >= $EDS_REQUIRED_VERSION
                             libnotify >= $LIBNOTIFY_REQUIRED_VERSION
-                            url-dispatcher-1 >= URL_DISPATCHER_1_REQUIRED_VERSION])
-=======
-                            libedataserver-1.2 >= $EDS_REQUIRED_VERSION
                             url-dispatcher-1 >= $URL_DISPATCHER_1_REQUIRED_VERSION
                             json-glib-1.0 >= $JSON_GLIB_REQUIRED_VERSION])
->>>>>>> 129c0654
 
 ###########################
 # Control Center panel
