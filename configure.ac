
AC_INIT(indicator-datetime, 0.1.90, ted@canonical.com)
AC_COPYRIGHT([Copyright 2009,2010 Canonical])

AC_PREREQ(2.53)

AM_CONFIG_HEADER(config.h)
AM_INIT_AUTOMAKE(indicator-datetime, 0.1.90)

AM_MAINTAINER_MODE

IT_PROG_INTLTOOL([0.35.0])

AC_ISC_POSIX
AC_PROG_CC
AM_PROG_CC_C_O
AC_STDC_HEADERS
AC_DISABLE_STATIC
AC_PROG_LIBTOOL

AC_SUBST(VERSION)
AC_CONFIG_MACRO_DIR([m4])

m4_ifdef([AM_SILENT_RULES],[AM_SILENT_RULES([yes])])

AC_ARG_ENABLE([deprecations],
  [AS_HELP_STRING([--enable-deprecations],
    [allow deprecated API usage @<:@default=yes@:>@])],
  [],
  [enable_deprecations=yes])
AS_IF([test "x$enable_deprecations" = xno],
  [CFLAGS="$CFLAGS -DG_DISABLE_DEPRECATED -DGDK_DISABLE_DEPRECATED -DGDK_PIXBUF_DISABLE_DEPRECATED -DGTK_DISABLE_DEPRECATED -DGSEAL_ENABLE -DGTK_DISABLE_SINGLE_INCLUDES"]
)

AC_PATH_PROG([GLIB_MKENUMS], [glib-mkenums])
AC_PATH_PROG([GLIB_GENMARSHAL], [glib-genmarshal])

PKG_PROG_PKG_CONFIG

###########################
# GTK+ version option
###########################

AC_ARG_WITH([gtk],
  [AS_HELP_STRING([--with-gtk],
    [Which version of gtk to use @<:@default=2@:>@])],
  [],
  [with_gtk=2])

###########################
# Dependencies
###########################

INDICATOR_REQUIRED_VERSION=0.3.0
DBUSMENUGLIB_REQUIRED_VERSION=0.1.1
DBUSMENUGTK_REQUIRED_VERSION=0.1.1
GIO_REQUIRED_VERSION=2.25.11
# Note: the GIO check below also ensures the proper glib with gsettings support is present
INDICATOR_DISPLAY_OBJECTS=0.1.10
GEOCLUE_REQUIRED_VERSION=0.12.0
OOBS_REQUIRED_VERSION=2.31.0
ECAL_REQUIRED_VERSION=2.30
ICAL_REQUIRED_VERSION=0.44

AS_IF([test "x$with_gtk" = x3],
    [PKG_CHECK_MODULES(INDICATOR, indicator3 >= $INDICATOR_REQUIRED_VERSION
<<<<<<< HEAD
                                  dbusmenu-glib >= $DBUSMENUGLIB_REQUIRED_VERSION
                                  dbusmenu-gtk3 >= $DBUSMENUGTK_REQUIRED_VERSION
                                  libido3-0.1 >= $INDICATOR_DISPLAY_OBJECTS
                                  libecal >= $ECAL_REQUIRED_VERSION
                                  libical >= $ICAL_REQUIRED_VERSION)
        ],
      [test "x$with_gtk" = x2],
    [PKG_CHECK_MODULES(INDICATOR, indicator >= $INDICATOR_REQUIRED_VERSION
                                  dbusmenu-glib >= $DBUSMENUGLIB_REQUIRED_VERSION
                                  dbusmenu-gtk >= $DBUSMENUGTK_REQUIRED_VERSION
                                  libido-0.1 >= $INDICATOR_DISPLAY_OBJECTS
                                  libecal >= $ECAL_REQUIRED_VERSION
                                  libical >= $ICAL_REQUIRED_VERSION)
=======
                                  dbusmenu-glib-0.4 >= $DBUSMENUGLIB_REQUIRED_VERSION
                                  dbusmenu-gtk3-0.4 >= $DBUSMENUGTK_REQUIRED_VERSION
                                  libido3-0.1 >= $INDICATOR_DISPLAY_OBJECTS)
        ],
      [test "x$with_gtk" = x2],
    [PKG_CHECK_MODULES(INDICATOR, indicator >= $INDICATOR_REQUIRED_VERSION
                                  dbusmenu-glib-0.4 >= $DBUSMENUGLIB_REQUIRED_VERSION
                                  dbusmenu-gtk-0.4 >= $DBUSMENUGTK_REQUIRED_VERSION
                                  libido-0.1 >= $INDICATOR_DISPLAY_OBJECTS)
>>>>>>> 3d1c7fba
        ],
    [AC_MSG_FAILURE([Value for --with-gtk was neither 2 nor 3])]
)

PKG_CHECK_MODULES(SERVICE,   indicator >= $INDICATOR_REQUIRED_VERSION
                             dbusmenu-glib-0.4 >= $DBUSMENUGLIB_REQUIRED_VERSION
                             libido-0.1 >= $INDICATOR_DISPLAY_OBJECTS
                             gio-2.0 >= $GIO_REQUIRED_VERSION
                             geoclue >= $GEOCLUE_REQUIRED_VERSION
                             liboobs-1 >= $OOBS_REQUIRED_VERSION)

AC_SUBST(INDICATOR_CFLAGS)
AC_SUBST(INDICATOR_LIBS)

AC_SUBST(SERVICE_CFLAGS)
AC_SUBST(SERVICE_LIBS)

###########################
# Grab the GSettings Macros
###########################

GLIB_GSETTINGS

###########################
# Check to see if we're local
###########################

with_localinstall="no"
AC_ARG_ENABLE(localinstall, AS_HELP_STRING([--enable-localinstall], [install all of the files localy instead of system directories (for distcheck)]), with_localinstall=$enableval, with_localinstall=no)

###########################
# Indicator Info
###########################

AS_IF([test "x$with_localinstall" = "xyes"],
	[
	INDICATORDIR="${libdir}/indicators/2/"
	INDICATORICONSDIR="${datadir}/libindicate/icons/"
	],
	[AS_IF([test "x$with_gtk" = "x2"],
		[
		INDICATORDIR=`$PKG_CONFIG --variable=indicatordir indicator`
		INDICATORICONSDIR=`$PKG_CONFIG --variable=iconsdir indicator`
		],
		[
		INDICATORDIR=`$PKG_CONFIG --variable=indicatordir indicator3`
		INDICATORICONSDIR=`$PKG_CONFIG --variable=iconsdir indicator3`
		])])

AC_SUBST(INDICATORDIR)
AC_SUBST(INDICATORICONSDIR)

###########################
# DBus Service Info
###########################

if test "x$with_localinstall" = "xyes"; then
	DBUSSERVICEDIR="${datadir}/dbus-1/services/"
else
	DBUSSERVICEDIR=`$PKG_CONFIG --variable=session_bus_services_dir dbus-1`
fi
AC_SUBST(DBUSSERVICEDIR)

##############################
# Custom Junk
##############################

AC_DEFUN([AC_DEFINE_PATH], [
	test "x$prefix" = xNONE && prefix="$ac_default_prefix"
	test "x$exec_prefix" = xNONE && exec_prefix='${prefix}'
	ac_define_path=`eval echo [$]$2`
	ac_define_path=`eval echo [$]ac_define_path`
	$1="$ac_define_path"
	AC_SUBST($1)
	ifelse($3, ,
		AC_DEFINE_UNQUOTED($1, "$ac_define_path"),
		AC_DEFINE_UNQUOTED($1, "$ac_define_path", $3))
])

###########################
# Internationalization
###########################

GETTEXT_PACKAGE=indicator-datetime
AC_SUBST(GETTEXT_PACKAGE)
AC_DEFINE_UNQUOTED(GETTEXT_PACKAGE, "$GETTEXT_PACKAGE", [Name of the default get text domain])
AC_DEFINE_PATH(GNOMELOCALEDIR, "${datadir}/locale", [locale directory])

AM_GLIB_GNU_GETTEXT

###########################
# Files
###########################

AC_OUTPUT([
Makefile
src/Makefile
data/Makefile
tests/Makefile
po/Makefile.in
])

###########################
# Results
###########################

AC_MSG_NOTICE([

Date and Time Indicator Configuration:

	Prefix:        $prefix
	Indicator Dir: $INDICATORDIR
])<|MERGE_RESOLUTION|>--- conflicted
+++ resolved
@@ -64,7 +64,6 @@
 
 AS_IF([test "x$with_gtk" = x3],
     [PKG_CHECK_MODULES(INDICATOR, indicator3 >= $INDICATOR_REQUIRED_VERSION
-<<<<<<< HEAD
                                   dbusmenu-glib >= $DBUSMENUGLIB_REQUIRED_VERSION
                                   dbusmenu-gtk3 >= $DBUSMENUGTK_REQUIRED_VERSION
                                   libido3-0.1 >= $INDICATOR_DISPLAY_OBJECTS
@@ -78,17 +77,6 @@
                                   libido-0.1 >= $INDICATOR_DISPLAY_OBJECTS
                                   libecal >= $ECAL_REQUIRED_VERSION
                                   libical >= $ICAL_REQUIRED_VERSION)
-=======
-                                  dbusmenu-glib-0.4 >= $DBUSMENUGLIB_REQUIRED_VERSION
-                                  dbusmenu-gtk3-0.4 >= $DBUSMENUGTK_REQUIRED_VERSION
-                                  libido3-0.1 >= $INDICATOR_DISPLAY_OBJECTS)
-        ],
-      [test "x$with_gtk" = x2],
-    [PKG_CHECK_MODULES(INDICATOR, indicator >= $INDICATOR_REQUIRED_VERSION
-                                  dbusmenu-glib-0.4 >= $DBUSMENUGLIB_REQUIRED_VERSION
-                                  dbusmenu-gtk-0.4 >= $DBUSMENUGTK_REQUIRED_VERSION
-                                  libido-0.1 >= $INDICATOR_DISPLAY_OBJECTS)
->>>>>>> 3d1c7fba
         ],
     [AC_MSG_FAILURE([Value for --with-gtk was neither 2 nor 3])]
 )
