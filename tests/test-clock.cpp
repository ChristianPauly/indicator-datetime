--- conflicted
+++ resolved
@@ -18,12 +18,8 @@
  */
 
 #include <datetime/clock.h>
-<<<<<<< HEAD
+#include <datetime/clock-mock.h>
 #include <datetime/timezone.h>
-=======
-#include <datetime/clock-mock.h>
-#include <datetime/timezones.h>
->>>>>>> 4b3abe42
 
 #include <notifications/dbus-shared.h>
 
@@ -135,17 +131,10 @@
  */
 TEST_F(ClockFixture, SleepTriggersSkew)
 {
-<<<<<<< HEAD
-    auto timezone_ = std::make_shared<MockTimezone>();
-    timezone_->timezone.set("America/New_York");
-    LiveClock clock(timezone_);
-    wait_msec(500); // wait for the bus to set up
-=======
-    std::shared_ptr<Timezones> zones(new Timezones);
-    zones->timezone.set("America/New_York");
-    LiveClock clock(zones);
+    auto timezone_ = std::make_shared<MockTimezone>();
+    timezone_->timezone.set("America/New_York");
+    LiveClock clock(timezone_);
     wait_msec(250); // wait for the bus to set up
->>>>>>> 4b3abe42
 
     bool skewed = false;
     clock.minute_changed.connect([&skewed, this](){
