/*
An indicator to time and date related information in the menubar.

Copyright 2010 Canonical Ltd.

Authors:
    Ted Gould <ted@canonical.com>

This program is free software: you can redistribute it and/or modify it 
under the terms of the GNU General Public License version 3, as published 
by the Free Software Foundation.

This program is distributed in the hope that it will be useful, but 
WITHOUT ANY WARRANTY; without even the implied warranties of 
MERCHANTABILITY, SATISFACTORY QUALITY, or FITNESS FOR A PARTICULAR 
PURPOSE.  See the GNU General Public License for more details.

You should have received a copy of the GNU General Public License along 
with this program.  If not, see <http://www.gnu.org/licenses/>.
*/

#include <config.h>
#include <libindicator/indicator-service.h>
#include <locale.h>

#include <gtk/gtk.h>
#include <gdk/gdk.h>
#include <glib/gi18n.h>
#include <gio/gio.h>
#include <math.h>

#include <libdbusmenu-gtk/menuitem.h>
#include <libdbusmenu-glib/server.h>
#include <libdbusmenu-glib/client.h>
#include <libdbusmenu-glib/menuitem.h>

#include <geoclue/geoclue-master.h>
#include <geoclue/geoclue-master-client.h>

#include <time.h>
#include <libecal/e-cal.h>
#include <libical/ical.h>
#include <libecal/e-cal-time-util.h>
#include <libedataserver/e-source.h>
#include <libedataserverui/e-passwords.h>
// Other users of ecal seem to also include these, not sure why they should be included by the above
#include <libical/icaltime.h>
#include <cairo/cairo.h>

#include <oobs/oobs-timeconfig.h>

#include "datetime-interface.h"
#include "dbus-shared.h"
#include "settings-shared.h"
#include "utils.h"


static void geo_create_client (GeoclueMaster * master, GeoclueMasterClient * client, gchar * path, GError * error, gpointer user_data);
static gboolean update_appointment_menu_items (gpointer user_data);
static gboolean update_timezone_menu_items(gpointer user_data);
static void setup_timer (void);
static void geo_client_invalid (GeoclueMasterClient * client, gpointer user_data);
static void geo_address_change (GeoclueMasterClient * client, gchar * a, gchar * b, gchar * c, gchar * d, gpointer user_data);

static IndicatorService * service = NULL;
static GMainLoop * mainloop = NULL;
static DbusmenuServer * server = NULL;
static DbusmenuMenuitem * root = NULL;
static DatetimeInterface * dbus = NULL;

/* Global Items */
static DbusmenuMenuitem * date = NULL;
static DbusmenuMenuitem * calendar = NULL;
static DbusmenuMenuitem * settings = NULL;
static DbusmenuMenuitem * events_separator = NULL;
static DbusmenuMenuitem * locations_separator = NULL;
static DbusmenuMenuitem * geo_location = NULL;
static DbusmenuMenuitem * current_location = NULL;
//static DbusmenuMenuitem * ecal_location = NULL;
static DbusmenuMenuitem * add_appointment = NULL;
static GList			* appointments = NULL;
static GList			* dconflocations = NULL;
static GList			* comp_instances = NULL;
static gboolean           updating_appointments = FALSE;
GSettings *conf;


/* Geoclue trackers */
static GeoclueMasterClient * geo_master = NULL;
static GeoclueAddress * geo_address = NULL;

/* Our 2 important timezones */
static gchar 			* current_timezone = NULL;
static gchar 			* geo_timezone = NULL;

<<<<<<< HEAD
=======
struct comp_instance {
        ECalComponent *comp;
        time_t start;
        time_t end;
        ESource *source;
};

>>>>>>> 8f62c322
static void
set_timezone_label (DbusmenuMenuitem * mi, const gchar * location)
{
	gchar * zone, * name;
	split_settings_location (location, &zone, &name);

	dbusmenu_menuitem_property_set (mi, TIMEZONE_MENUITEM_PROP_NAME, name);
	dbusmenu_menuitem_property_set (mi, TIMEZONE_MENUITEM_PROP_ZONE, zone);

	g_free (zone);
	g_free (name);
}

/* Check to see if our timezones are the same */
static void
check_timezone_sync (void) {
	gchar * label;
	gboolean in_sync = FALSE;
	
	if (geo_timezone == NULL) {
		in_sync = TRUE;
	}

	if (current_timezone == NULL) {
		in_sync = TRUE;
	}

	if (!in_sync && g_strcmp0(geo_timezone, current_timezone) == 0) {
		in_sync = TRUE;
	}

	if (in_sync) {
		g_debug("Timezones in sync");
	} else {
		g_debug("Timezones are different");
	}
	
	gboolean show = g_settings_get_boolean (conf, SETTINGS_SHOW_LOCATIONS_S);

	gboolean show = g_settings_get_boolean (conf, SETTINGS_SHOW_LOCATIONS_S);

	if (geo_location != NULL && current_location != NULL) {
		g_debug("Got timezone %s", current_timezone);
		g_debug("Got timezone %s", geo_timezone);
		// Show neither current location nor geo location if both are the same
		// however, we want to set their time and label accordingly
		if (in_sync) {
			if (current_timezone == NULL && geo_timezone == NULL) {
				dbusmenu_menuitem_property_set_bool(locations_separator, DBUSMENU_MENUITEM_PROP_VISIBLE, FALSE);
				dbusmenu_menuitem_property_set_bool (current_location, DBUSMENU_MENUITEM_PROP_VISIBLE, FALSE);
				dbusmenu_menuitem_property_set_bool (geo_location, DBUSMENU_MENUITEM_PROP_VISIBLE, FALSE);
				update_timezone_menu_items(NULL); // Update the timezone menu items 
				return;
			}
			
			dbusmenu_menuitem_property_set_bool (locations_separator, DBUSMENU_MENUITEM_PROP_VISIBLE, FALSE);
			dbusmenu_menuitem_property_set_bool (current_location, DBUSMENU_MENUITEM_PROP_VISIBLE, FALSE);
			dbusmenu_menuitem_property_set_bool (current_location, DBUSMENU_MENUITEM_PROP_ENABLED, TRUE);
			dbusmenu_menuitem_property_set_bool (geo_location, DBUSMENU_MENUITEM_PROP_VISIBLE, FALSE);
			dbusmenu_menuitem_property_set_bool (geo_location, DBUSMENU_MENUITEM_PROP_ENABLED, TRUE);
			
			if (current_timezone != NULL) {
				label = current_timezone;
			} else {
				label = geo_timezone;
			}
			
			if (label != NULL) {
				// TODO work out the current location name in a nice way
				set_timezone_label (current_location, label);
				// TODO work out the current time at that location 
				dbusmenu_menuitem_property_set_bool (current_location, DBUSMENU_MENUITEM_PROP_VISIBLE, show);
				dbusmenu_menuitem_property_set_bool(current_location, TIMEZONE_MENUITEM_PROP_RADIO, TRUE);
			} else {
				g_debug("Label for current location is null, this shouldn't happen");
			}
			if (geo_timezone != NULL) {	
				// TODO work out the geo location name in a nice way
				set_timezone_label (geo_location, geo_timezone);
				// TODO work out the current time at that location 
				dbusmenu_menuitem_property_set_bool (geo_location, DBUSMENU_MENUITEM_PROP_VISIBLE, show);
			}
		} else {
			// TODO work out the geo location name in a nice way
			set_timezone_label (geo_location, geo_timezone);
			// TODO work out the current time at that location 
			dbusmenu_menuitem_property_set_bool(geo_location, DBUSMENU_MENUITEM_PROP_VISIBLE, show);
			
			// TODO work out the current location name in a nice way
			set_timezone_label (current_location, current_timezone);
			// TODO work out the current time at that location 
			dbusmenu_menuitem_property_set_bool(current_location, TIMEZONE_MENUITEM_PROP_RADIO, TRUE);
			dbusmenu_menuitem_property_set_bool(current_location, DBUSMENU_MENUITEM_PROP_VISIBLE, show);
			dbusmenu_menuitem_property_set_bool(locations_separator, DBUSMENU_MENUITEM_PROP_VISIBLE, show);
		}
	}
	g_debug("Finished checking timezone sync");
	update_timezone_menu_items(NULL); // Update the timezone menu items 

	return;
}

/* Update the current timezone */
static void
update_current_timezone (void) {
	/* Clear old data */
	if (current_timezone != NULL) {
		g_free(current_timezone);
		current_timezone = NULL;
	}

	GError * error = NULL;
	gchar * tempzone = NULL;
	if (!g_file_get_contents(TIMEZONE_FILE, &tempzone, NULL, &error)) {
		g_warning("Unable to read timezone file '" TIMEZONE_FILE "': %s", error->message);
		g_error_free(error);
		return;
	}

	/* This shouldn't happen, so let's make it a big boom! */
	g_return_if_fail(tempzone != NULL);

	/* Note: this really makes sense as strstrip works in place
	   so we end up with something a little odd without the dup
	   so we have the dup to make sure everything is as expected
	   for everyone else. */
	current_timezone = g_strdup(g_strstrip(tempzone));
	g_free(tempzone);

	g_debug("System timezone is: %s", current_timezone);

	check_timezone_sync();

    if (error != NULL) g_error_free(error);
	return;
}

/* Updates the label in the date menuitem */
static gboolean
update_datetime (gpointer user_data)
{
	g_debug("Updating Date/Time");

	gchar longstr[128];
	time_t t;
	struct tm *ltime;

	t = time(NULL);
	ltime = localtime(&t);
	if (ltime == NULL) {
		g_warning("Error getting local time");
		dbusmenu_menuitem_property_set(date, DBUSMENU_MENUITEM_PROP_LABEL, _("Error getting time"));
		return FALSE;
	}

	/* Note: may require some localization tweaks */
	strftime(longstr, 128, "%A, %e %B %Y", ltime);
	
	gchar * utf8 = g_locale_to_utf8(longstr, -1, NULL, NULL, NULL);
	dbusmenu_menuitem_property_set(date, DBUSMENU_MENUITEM_PROP_LABEL, utf8);
	g_free(utf8);

	return FALSE;
}

/* Run a particular program based on an activation */
static void
activate_cb (DbusmenuMenuitem * menuitem, guint timestamp, const gchar *command)
{
	GError * error = NULL;

	g_debug("Issuing command '%s'", command);
	if (!g_spawn_command_line_async(command, &error)) {
		g_warning("Unable to start %s: %s", (char *)command, error->message);
		g_error_free(error);
	}
}

static gboolean
month_changed_cb (DbusmenuMenuitem * menuitem, GVariant *variant, guint timestamp)
{
	// TODO: * Decode the month/year from the string we received
	//       * Check what our current month/year are
	//		 * Set some globals so when we-re-run update appointment menu items it gets the right start date
	//		 * update appointment menu items
	g_debug("Received month changed : %s", g_variant_get_string(variant, NULL));
	return TRUE;
}

<<<<<<< HEAD
=======
static guint ecaltimer = 0;

static void
start_ecal_timer(void)
{
	if (ecaltimer != 0) g_source_remove(ecaltimer);
	if (update_appointment_menu_items(NULL))
		ecaltimer = g_timeout_add_seconds(60*5, update_appointment_menu_items, NULL); 	
}

static void
stop_ecal_timer(void)
{
	if (ecaltimer != 0) g_source_remove(ecaltimer);
}

static void
show_events_changed (void)
{
	if (g_settings_get_boolean(conf, SETTINGS_SHOW_EVENTS_S)) {
		dbusmenu_menuitem_property_set_bool(add_appointment, DBUSMENU_MENUITEM_PROP_VISIBLE, TRUE);
		dbusmenu_menuitem_property_set_bool(events_separator, DBUSMENU_MENUITEM_PROP_VISIBLE, TRUE);
		start_ecal_timer();
	} else {
		dbusmenu_menuitem_property_set_bool(add_appointment, DBUSMENU_MENUITEM_PROP_VISIBLE, FALSE);
		dbusmenu_menuitem_property_set_bool(events_separator, DBUSMENU_MENUITEM_PROP_VISIBLE, FALSE);
		/* Remove all of the previous appointments */
		if (appointments != NULL) {
			g_debug("Freeing old appointments");
			while (appointments != NULL) {
				DbusmenuMenuitem * litem =  DBUSMENU_MENUITEM(appointments->data);
				g_debug("Freeing old appointment: %p", litem);
				// Remove all the existing menu items which are in appointments.
				appointments = g_list_remove(appointments, litem);
				dbusmenu_menuitem_child_delete(root, DBUSMENU_MENUITEM(litem));
				g_object_unref(G_OBJECT(litem));
			}
		}
		stop_ecal_timer();
	}
}

>>>>>>> 8f62c322
/* Looks for the calendar application and enables the item if
   we have one, starts ecal timer if events are turned on */
static gboolean
check_for_calendar (gpointer user_data)
{
	g_return_val_if_fail (calendar != NULL, FALSE);
	
	if (!g_settings_get_boolean(conf, SETTINGS_SHOW_CALENDAR_S)) return FALSE;

	gchar *evo = g_find_program_in_path("evolution");
	if (evo != NULL) {
		g_debug("Found the calendar application: %s", evo);
		dbusmenu_menuitem_property_set_bool(calendar, DBUSMENU_MENUITEM_PROP_ENABLED, TRUE);
		dbusmenu_menuitem_property_set_bool(calendar, DBUSMENU_MENUITEM_PROP_VISIBLE, TRUE);
<<<<<<< HEAD

		DbusmenuMenuitem * separator = dbusmenu_menuitem_new();
		dbusmenu_menuitem_property_set(separator, DBUSMENU_MENUITEM_PROP_TYPE, DBUSMENU_CLIENT_TYPES_SEPARATOR);
		dbusmenu_menuitem_child_add_position(root, separator, 2);
=======
>>>>>>> 8f62c322

		events_separator = dbusmenu_menuitem_new();
		dbusmenu_menuitem_property_set(events_separator, DBUSMENU_MENUITEM_PROP_TYPE, DBUSMENU_CLIENT_TYPES_SEPARATOR);
		dbusmenu_menuitem_child_add_position(root, events_separator, 2);
		add_appointment = dbusmenu_menuitem_new();
		dbusmenu_menuitem_property_set (add_appointment, DBUSMENU_MENUITEM_PROP_LABEL, _("Add Appointment"));
		dbusmenu_menuitem_property_set_bool(add_appointment, DBUSMENU_MENUITEM_PROP_ENABLED, TRUE);
		g_signal_connect(G_OBJECT(add_appointment), DBUSMENU_MENUITEM_SIGNAL_ITEM_ACTIVATED, G_CALLBACK(activate_cb), "evolution -c calendar");
		dbusmenu_menuitem_child_add_position (root, add_appointment, 3);

<<<<<<< HEAD
		// Update the calendar items every 5 minutes if it updates the first time
		if (update_appointment_menu_items(NULL))
			g_timeout_add_seconds(60*5, update_appointment_menu_items, NULL); 
			
=======

		if (g_settings_get_boolean(conf, SETTINGS_SHOW_EVENTS_S)) {
			dbusmenu_menuitem_property_set_bool(add_appointment, DBUSMENU_MENUITEM_PROP_VISIBLE, TRUE);
			dbusmenu_menuitem_property_set_bool(events_separator, DBUSMENU_MENUITEM_PROP_VISIBLE, TRUE);
			start_ecal_timer();
		} else {
			dbusmenu_menuitem_property_set_bool(add_appointment, DBUSMENU_MENUITEM_PROP_VISIBLE, FALSE);
			dbusmenu_menuitem_property_set_bool(events_separator, DBUSMENU_MENUITEM_PROP_VISIBLE, FALSE);
			stop_ecal_timer();
		}
		
>>>>>>> 8f62c322
		// Connect to event::month-changed 
		g_signal_connect(calendar, "event::month-changed", G_CALLBACK(month_changed_cb), NULL);
		g_free(evo);
	} else {
		g_debug("Unable to find calendar app.");
		dbusmenu_menuitem_property_set_bool(calendar, DBUSMENU_MENUITEM_PROP_VISIBLE, FALSE);
		dbusmenu_menuitem_property_set_bool(add_appointment, DBUSMENU_MENUITEM_PROP_VISIBLE, FALSE);
	}

	return FALSE;
}


static gboolean
update_timezone_menu_items(gpointer user_data) {
	g_debug("Updating timezone menu items");

	gchar ** locations = g_settings_get_strv(conf, SETTINGS_LOCATIONS_S);
<<<<<<< HEAD
=======

>>>>>>> 8f62c322
	if (locations == NULL) { 
		g_debug("No locations configured (NULL)");
		return FALSE;
	} 
	guint len = g_strv_length(locations);
	DbusmenuMenuitem *item;
	gint i, offset;
	
	/* Remove all of the previous locations */
	if (dconflocations != NULL) {
		while (dconflocations != NULL) {
			DbusmenuMenuitem * litem =  DBUSMENU_MENUITEM(dconflocations->data);
			// Remove all the existing menu items which are in dconflocations.
			dconflocations = g_list_remove(dconflocations, litem);
			dbusmenu_menuitem_child_delete(root, DBUSMENU_MENUITEM(litem));
			g_object_unref(G_OBJECT(litem));
		}
	}
	
	gboolean show = g_settings_get_boolean (conf, SETTINGS_SHOW_LOCATIONS_S);

	// TODO: Remove items from the dconflocations at the end of the iteration
	// Make sure if there are multiple locations, our current location is shown
	if (len > 0) {
		dbusmenu_menuitem_property_set_bool (locations_separator, DBUSMENU_MENUITEM_PROP_VISIBLE, show);
		dbusmenu_menuitem_property_set_bool (current_location, DBUSMENU_MENUITEM_PROP_VISIBLE, show);
		dbusmenu_menuitem_property_set_bool (current_location, DBUSMENU_MENUITEM_PROP_ENABLED, TRUE);
	} else {
		g_debug("No locations configured (Empty List)");
		return FALSE;
	}
	
	offset = dbusmenu_menuitem_get_position (current_location, root)+1;
	for (i = 0; i < len; i++) {
		// Iterate over configured places and add any which aren't already listed
		if (g_strcmp0(locations[i], current_timezone) != 0 &&
		    g_strcmp0(locations[i], geo_timezone) != 0) {
			g_debug("Adding timezone in update_timezones %s", locations[i]);
			item = dbusmenu_menuitem_new();
			dbusmenu_menuitem_property_set      (item, DBUSMENU_MENUITEM_PROP_TYPE, TIMEZONE_MENUITEM_TYPE);
			set_timezone_label (item, locations[i]);
			dbusmenu_menuitem_property_set_bool (item, TIMEZONE_MENUITEM_PROP_RADIO, FALSE);
			dbusmenu_menuitem_property_set_bool (item, DBUSMENU_MENUITEM_PROP_ENABLED, TRUE);
			dbusmenu_menuitem_property_set_bool (item, DBUSMENU_MENUITEM_PROP_VISIBLE, show);
			dbusmenu_menuitem_child_add_position (root, item, offset++);
			dconflocations = g_list_append(dconflocations, item);
		}
	}
	g_strfreev (locations);
	// Get the evolution calendar timezone as a place and time and add it
	return FALSE;
}

// Authentication function
static gchar *
auth_func (ECal *ecal, 
           const gchar *prompt, 
           const gchar *key, 
           gpointer user_data)
{
	gboolean remember; // TODO: Is this useful?  Should we be storing it somewhere?
	ESource *source = e_cal_get_source (ecal);
	gchar *auth_domain = e_source_get_duped_property (source, "auth-domain");

	const gchar *component_name;
	if (auth_domain) component_name = auth_domain;
	else component_name = "Calendar";
	
	gchar *password = e_passwords_get_password (component_name, key);
	
	if (password == NULL) {
		password = e_passwords_ask_password (
			_("Enter password"),
			component_name, key, prompt,
			E_PASSWORDS_REMEMBER_FOREVER |
			E_PASSWORDS_SECRET |
			E_PASSWORDS_ONLINE,
			&remember, NULL);
	}
	
	g_free (auth_domain);

	return password;
}

static gint
compare_comp_instances (gconstpointer a, 
                        gconstpointer b)
{
        const struct comp_instance *ci_a = a;
        const struct comp_instance *ci_b = b;
        time_t d = ci_a->start - ci_b->start;
		if (d < 0) return -1;
		else if (d > 0) return 1; 
		return 0;
}

static gboolean
populate_appointment_instances (ECalComponent *comp,
                                time_t instance_start,
                                time_t instance_end,
                                gpointer data)
{
	g_debug("Appending item %p", comp);
	
	ECalComponentVType vtype = e_cal_component_get_vtype (comp);
	if (vtype != E_CAL_COMPONENT_EVENT && vtype != E_CAL_COMPONENT_TODO) return FALSE;
	
	icalproperty_status status;
	e_cal_component_get_status (comp, &status);
	if (status == ICAL_STATUS_COMPLETED || status == ICAL_STATUS_CANCELLED) return FALSE;
	
	g_object_ref(comp);
	
	ECalComponentDateTime datetime;
	icaltimezone *appointment_zone = NULL;
	icaltimezone *current_zone = NULL;
	
	if (vtype == E_CAL_COMPONENT_EVENT)
		e_cal_component_get_dtstart (comp, &datetime);
	else
	    e_cal_component_get_due (comp, &datetime);

	appointment_zone = icaltimezone_get_builtin_timezone_from_tzid(datetime.tzid);
	current_zone = icaltimezone_get_builtin_timezone_from_tzid(current_timezone);
	if (!appointment_zone || datetime.value->is_date) { // If it's today put in the current timezone?
		appointment_zone = current_zone;
	}
	
	// TODO: Convert the timezone into a 3 letter abbreviation if it's different to current_timezone
	// TODO: Add the appointment timezone to the list if it's not already there. 
		
	GSList *period_list = NULL, *l;
	if (e_cal_component_has_recurrences (comp)) {
		e_cal_component_get_rdate_list (comp, &period_list);
		g_debug("ECalComponent has recurrences");
	} else {
		g_debug("ECalComponent doesn't have recurrences");
	}
	
	struct comp_instance *ci;
	ci = g_new (struct comp_instance, 1);
	
	// Do we get rdate_list?
	if (period_list != NULL) {
		g_debug("Got recurring periods");
		for (l = period_list; l; l = l->next) {
			ECalComponentPeriod *period = l->data;
			struct tm tmp_tm  = icaltimetype_to_tm_with_zone (&period->start, appointment_zone, current_zone);
			time_t start = mktime(&tmp_tm);
			g_debug("period time: %d", (int)start);
		
			tmp_tm = icaltimetype_to_tm_with_zone (&period->u.end, appointment_zone, current_zone);
			time_t end = mktime(&tmp_tm);
		
			if (start >= instance_start && end < instance_end) {
				ci->start = start;
				ci->end = end;
			}
		}
	} else {
		ci->start = instance_start;
		ci->end = instance_end;
		g_debug("Got no recurring periods set time to start %s, end %s", ctime(&instance_start), ctime(&instance_end));
	}
	
	ci->comp = comp;
	ci->source = E_SOURCE(data);
	
	comp_instances = g_list_append(comp_instances, ci);
	return TRUE;
}

/* Populate the menu with todays, next 5 appointments. 
 * we should hook into the ABOUT TO SHOW signal and use that to update the appointments.
 * Experience has shown that caldav's and webcals can be slow to load from eds
 * this is a problem mainly on the EDS side of things, not ours. 
 */
static gboolean
update_appointment_menu_items (gpointer user_data)
{
	// FFR: we should take into account short term timers, for instance
	// tea timers, pomodoro timers etc... that people may add, this is hinted to in the spec.
	if (calendar == NULL) return FALSE;
	if (!g_settings_get_boolean(conf, SETTINGS_SHOW_EVENTS_S)) return FALSE;
<<<<<<< HEAD
=======
	if (updating_appointments) return TRUE;
	updating_appointments = TRUE;
>>>>>>> 8f62c322
	
	time_t t1, t2;
	gchar *ad;
	GList *l;
	//GList *allobjects = NULL;
	GSList *g;
	GError *gerror = NULL;
	gint i;
	gint width, height;
	ESourceList * sources = NULL;
	
	time(&t1);
	time(&t2);
	t2 += (time_t) (7 * 24 * 60 * 60); /* 7 days ahead of now, we actually need number_of_days_in_this_month */

	/* Remove all of the previous appointments */
	if (appointments != NULL) {
		g_debug("Freeing old appointments");
		while (appointments != NULL) {
			DbusmenuMenuitem * litem =  DBUSMENU_MENUITEM(appointments->data);
			g_debug("Freeing old appointment: %p", litem);
			// Remove all the existing menu items which are in appointments.
			appointments = g_list_remove(appointments, litem);
			dbusmenu_menuitem_child_delete(root, DBUSMENU_MENUITEM(litem));
			g_object_unref(G_OBJECT(litem));
		}
	}
	
	// TODO Remove all highlights from the calendar widget
	
	if (!e_cal_get_sources(&sources, E_CAL_SOURCE_TYPE_EVENT, &gerror)) {
		g_debug("Failed to get ecal sources\n");
		return FALSE;
	}
	
	// Free comp_instances if not NULL
	if (comp_instances != NULL) {
		g_debug("Freeing comp_instances: may be an overlap\n");
		for (l = comp_instances; l; l = l->next) {
			const struct comp_instance *ci = l->data;
			g_object_unref(ci->comp);
			g_list_free(comp_instances);
			comp_instances = NULL;
		}
	}
	
	// iterate the query for all sources
	for (g = e_source_list_peek_groups (sources); g; g = g->next) {
		ESourceGroup *group = E_SOURCE_GROUP (g->data);
		GSList *s;
		
		for (s = e_source_group_peek_sources (group); s; s = s->next) {
			ESource *source = E_SOURCE (s->data);
			//g_signal_connect (G_OBJECT(source), "changed", G_CALLBACK (update_appointment_menu_items), NULL);
			ECal *ecal = e_cal_new(source, E_CAL_SOURCE_TYPE_EVENT);
			e_cal_set_auth_func (ecal, (ECalAuthFunc) auth_func, NULL);
			
			if (!e_cal_open(ecal, FALSE, &gerror)) {
				g_debug("Failed to get ecal sources %s", gerror->message);
				g_error_free(gerror);
				gerror = NULL;
				continue;
        	}
			
<<<<<<< HEAD
			g_debug("Getting objects with query: %s", query);
			if (!e_cal_get_object_list_as_comp(ecal, query, &objects, &gerror)) {
				g_debug("Failed to get objects\n");
				g_free(ecal);
				gerror = NULL;
				continue;
			}
			g_debug("Number of objects returned: %d", g_list_length(objects));
			
			if (allobjects == NULL) {
				allobjects = objects;
			} else if (objects != NULL) {
				allobjects = g_list_concat(allobjects, objects);
				g_object_unref(objects);
			}
=======
			g_debug("Generating instances");
			e_cal_generate_instances (ecal, t1, t2, (ECalRecurInstanceFn) populate_appointment_instances, (gpointer) source);
			g_debug("Number of objects returned: %d", g_list_length(comp_instances));
>>>>>>> 8f62c322
		}
	}
	GList *sorted_comp_instances = g_list_sort(comp_instances, compare_comp_instances);
	comp_instances = NULL;
	i = 0;
	
	gtk_icon_size_lookup(GTK_ICON_SIZE_MENU, &width, &height);
	if (width == 0) width = 12;
	if (height == 0) height = 12;
	for (l = sorted_comp_instances; l; l = l->next) {
		struct comp_instance *ci = l->data;
		ECalComponent *ecalcomp = ci->comp;
		ECalComponentText valuetext;
		//ECalComponentDateTime datetime;
		gchar *summary, *cmd;
		char right[20];
		//const gchar *uri;
		DbusmenuMenuitem * item;

		g_debug("Start Object %p", ecalcomp);
		
		// TODO Mark days
		
		if (i >= 5) continue;
		i++;
		
		item = dbusmenu_menuitem_new();
		dbusmenu_menuitem_property_set       (item, DBUSMENU_MENUITEM_PROP_TYPE, APPOINTMENT_MENUITEM_TYPE);
		dbusmenu_menuitem_property_set_bool  (item, DBUSMENU_MENUITEM_PROP_ENABLED, TRUE);
		dbusmenu_menuitem_property_set_bool  (item, DBUSMENU_MENUITEM_PROP_VISIBLE, TRUE);
	
        // Label text        
		e_cal_component_get_summary (ecalcomp, &valuetext);
		summary = g_strdup (valuetext.value);

		dbusmenu_menuitem_property_set (item, APPOINTMENT_MENUITEM_PROP_LABEL, summary);
		g_debug("Summary: %s", summary);
		g_free (summary);
		
		//appointment_zone = icaltimezone_get_builtin_timezone_from_tzid(datetime.tzid);
		//current_zone = icaltimezone_get_builtin_timezone_from_tzid(current_timezone);
		//if (!appointment_zone || datetime.value->is_date) { // If it's today put in the current timezone?
		//	appointment_zone = current_zone;
		//}
		// FIXME need to get the timezone of the above datetime, 
		// and get the icaltimezone of the geoclue timezone/selected timezone (whichever is preferred)
		// TODO: Convert the timezone into a 3 letter abbreviation if it's different to current_timezone
		// TODO: Add the appointment timezone to the list if it's not already there. 
		
		//tmp_tm = icaltimetype_to_tm_with_zone (datetime.value, appointment_zone, current_zone);
		
		// Due text
		ECalComponentVType vtype = e_cal_component_get_vtype (ecalcomp);
		
		// Get today
		time_t curtime = time(NULL);
  		struct tm *today = localtime(&curtime);
		
		int mday = today->tm_mday;
		int mon = today->tm_mon;
		int year = today->tm_year;
		
		struct tm *due;
		g_debug("Start time %s", ctime(&ci->start));
		if (vtype == E_CAL_COMPONENT_EVENT) due = localtime(&ci->start);
		else if (vtype == E_CAL_COMPONENT_TODO) due = localtime(&ci->end);
		else continue;
		
		strftime(right, 20, "%a %l:%M %p", due);
		g_debug("Start time %s -> %s", asctime(due), right);

		int dmday = due->tm_mday;
		int dmon = due->tm_mon;
		int dyear = due->tm_year;
		
		if ((mday == dmday) && (mon == dmon) && (year == dyear))
			strftime(right, 20, "%l:%M %p", due);
		else
			strftime(right, 20, "%a %l:%M %p", due);
			
		g_debug("Appointment time: %s", right);
		//g_debug("Appointment timezone: %s", datetime.tzid);
		//g_debug("Appointment timezone: %s", icaltimezone_get_tzid(appointment_zone)); // These two should be the same
		//g_debug("Calendar timezone: %s", ecal_timezone);
		
		dbusmenu_menuitem_property_set (item, APPOINTMENT_MENUITEM_PROP_RIGHT, right);
		
		//e_cal_component_free_datetime (&datetime);
		
		
		// Now we pull out the URI for the calendar event and try to create a URI that'll work when we execute evolution
		// FIXME Because the URI stuff is really broken, we're going to open the calendar at todays date instead
		//e_cal_component_get_uid(ecalcomp, &uri);
		ad = isodate_from_time_t(mktime(due));
		cmd = g_strconcat("evolution calendar:///?startdate=", ad, NULL);
		g_signal_connect (G_OBJECT(item), DBUSMENU_MENUITEM_SIGNAL_ITEM_ACTIVATED,
						  G_CALLBACK (activate_cb), cmd);
		
		g_debug("Command to Execute: %s", cmd);

        const gchar *color_spec = e_source_peek_color_spec(ci->source);
        g_debug("Colour to use: %s", color_spec);
			
		// Draw the correct icon for the appointment type and then tint it using mask fill.
		// For now we'll create a circle
        if (color_spec != NULL) {
        	// Fixme causes segfault, but we have colours now yay!
        	GdkColor color;
        	gdk_color_parse (color_spec, &color);	
			                                    
        	cairo_surface_t *surface = cairo_image_surface_create( CAIRO_FORMAT_ARGB32, width, height ); 
			// Width keeps becoming zero!!
			if (width == 0) width = 12;
			if (height == 0) height = 12;
    		cairo_t *cr = cairo_create(surface);
			gdk_cairo_set_source_color(cr, &color);
			cairo_paint(cr);
    		cairo_set_source_rgba(cr, 0,0,0,0.5);
    		cairo_set_line_width(cr, 1);
    		cairo_rectangle (cr, 0.5, 0.5, width-1, height-1);
    		cairo_stroke(cr);
			// Convert to pixbuf, in gtk3 this is done with gdk_pixbuf_get_from_surface
			cairo_content_t content = cairo_surface_get_content (surface) | CAIRO_CONTENT_COLOR;
			// Width keeps becoming zero!!
			if (width == 0) width = 12;
			if (height == 0) height = 12;
			GdkPixbuf *pixbuf = gdk_pixbuf_new (GDK_COLORSPACE_RGB, 
			                                    !!(content & CAIRO_CONTENT_ALPHA), 
			                                    8, width, height);
			if (pixbuf != NULL) {               
				gint sstride = cairo_image_surface_get_stride( surface ); 
				gint dstride = gdk_pixbuf_get_rowstride (pixbuf);
				guchar *spixels = cairo_image_surface_get_data( surface );
				guchar *dpixels = gdk_pixbuf_get_pixels (pixbuf);

	  			int x, y;
	  			for (y = 0; y < height; y++) {
					guint32 *src = (guint32 *) spixels;

					for (x = 0; x < width; x++) {
						guint alpha = src[x] >> 24;

						if (alpha == 0) {
		      				dpixels[x * 4 + 0] = 0;
		      				dpixels[x * 4 + 1] = 0;
		      				dpixels[x * 4 + 2] = 0;
		    			} else {
							dpixels[x * 4 + 0] = (((src[x] & 0xff0000) >> 16) * 255 + alpha / 2) / alpha;
							dpixels[x * 4 + 1] = (((src[x] & 0x00ff00) >>  8) * 255 + alpha / 2) / alpha;
							dpixels[x * 4 + 2] = (((src[x] & 0x0000ff) >>  0) * 255 + alpha / 2) / alpha;
						}
						dpixels[x * 4 + 3] = alpha;
					}
					spixels += sstride;
					dpixels += dstride;
	  			}

				cairo_surface_destroy (surface);
				cairo_destroy(cr);
			
				dbusmenu_menuitem_property_set_image (item, APPOINTMENT_MENUITEM_PROP_ICON, pixbuf);
			}
		}
		dbusmenu_menuitem_child_add_position (root, item, 2+i);
		appointments = g_list_append         (appointments, item); // Keep track of the items here to make them east to remove
		g_debug("Adding appointment: %p", item);
	}
	
    if (gerror != NULL) g_error_free(gerror);
<<<<<<< HEAD
	g_object_unref(allobjects);
=======
	for (l = sorted_comp_instances; l; l = l->next) { 
		const struct comp_instance *ci = l->data;
		g_object_unref(ci->comp);
		g_list_free(sorted_comp_instances);
	}
	
	updating_appointments = FALSE;
>>>>>>> 8f62c322
	g_debug("End of objects");
	return TRUE;
}

/* Looks for the time and date admin application and enables the
   item we have one */
static gboolean
check_for_timeadmin (gpointer user_data)
{
	g_return_val_if_fail (settings != NULL, FALSE);

	gchar * timeadmin = g_find_program_in_path("indicator-datetime-preferences");
	if (timeadmin != NULL) {
		g_debug("Found the indicator-datetime-preferences application: %s", timeadmin);
		dbusmenu_menuitem_property_set_bool(settings, DBUSMENU_MENUITEM_PROP_ENABLED, TRUE);
		g_free(timeadmin);
	} else {
		g_debug("Unable to find indicator-datetime-preferences app.");
		dbusmenu_menuitem_property_set_bool(settings, DBUSMENU_MENUITEM_PROP_ENABLED, FALSE);
	}

	return FALSE;
}

static void
show_locations_changed (void)
{
	/* Re-calculate */
	check_timezone_sync();
}

/* Does the work to build the default menu, really calls out
   to other functions but this is the core to clean up the
   main function. */
static void
build_menus (DbusmenuMenuitem * root)
{
	g_debug("Building Menus.");
	if (date == NULL) {
		date = dbusmenu_menuitem_new();
		dbusmenu_menuitem_property_set     (date, DBUSMENU_MENUITEM_PROP_LABEL, _("No date yet..."));
		dbusmenu_menuitem_property_set_bool(date, DBUSMENU_MENUITEM_PROP_ENABLED, FALSE);
		dbusmenu_menuitem_child_append(root, date);

		g_idle_add(update_datetime, NULL);
	}

	if (calendar == NULL) {
		calendar = dbusmenu_menuitem_new();
		dbusmenu_menuitem_property_set (calendar, DBUSMENU_MENUITEM_PROP_TYPE, DBUSMENU_CALENDAR_MENUITEM_TYPE);
		/* insensitive until we check for available apps */
		dbusmenu_menuitem_property_set_bool(calendar, DBUSMENU_MENUITEM_PROP_ENABLED, FALSE);
		g_signal_connect (G_OBJECT(calendar), DBUSMENU_MENUITEM_SIGNAL_ITEM_ACTIVATED,
						  G_CALLBACK (activate_cb), "evolution -c calendar");
		dbusmenu_menuitem_child_append(root, calendar);

		g_idle_add(check_for_calendar, NULL);
	}
	
	locations_separator = dbusmenu_menuitem_new();
	dbusmenu_menuitem_property_set(locations_separator, DBUSMENU_MENUITEM_PROP_TYPE, DBUSMENU_CLIENT_TYPES_SEPARATOR);
	dbusmenu_menuitem_property_set_bool (locations_separator, DBUSMENU_MENUITEM_PROP_VISIBLE, FALSE);
	dbusmenu_menuitem_child_append(root, locations_separator);

	geo_location = dbusmenu_menuitem_new();
	dbusmenu_menuitem_property_set      (geo_location, DBUSMENU_MENUITEM_PROP_TYPE, TIMEZONE_MENUITEM_TYPE);
	set_timezone_label (geo_location, "");
	dbusmenu_menuitem_property_set_bool (geo_location, DBUSMENU_MENUITEM_PROP_ENABLED, FALSE);
	dbusmenu_menuitem_property_set_bool (geo_location, DBUSMENU_MENUITEM_PROP_VISIBLE, TRUE);
	dbusmenu_menuitem_child_append(root, geo_location);

	current_location = dbusmenu_menuitem_new();
	dbusmenu_menuitem_property_set      (current_location, DBUSMENU_MENUITEM_PROP_TYPE, TIMEZONE_MENUITEM_TYPE);
	set_timezone_label (current_location, "");
	dbusmenu_menuitem_property_set_bool (current_location, DBUSMENU_MENUITEM_PROP_ENABLED, FALSE);
	dbusmenu_menuitem_property_set_bool (current_location, DBUSMENU_MENUITEM_PROP_VISIBLE, FALSE);
	dbusmenu_menuitem_child_append(root, current_location);
	
	check_timezone_sync();
	
	g_signal_connect (conf, "changed::" SETTINGS_SHOW_LOCATIONS_S, G_CALLBACK (show_locations_changed), NULL);
<<<<<<< HEAD
=======
	g_signal_connect (conf, "changed::" SETTINGS_LOCATIONS_S, G_CALLBACK (show_locations_changed), NULL);
	g_signal_connect (conf, "changed::" SETTINGS_SHOW_EVENTS_S, G_CALLBACK (show_events_changed), NULL);
>>>>>>> 8f62c322

	DbusmenuMenuitem * separator = dbusmenu_menuitem_new();
	dbusmenu_menuitem_property_set(separator, DBUSMENU_MENUITEM_PROP_TYPE, DBUSMENU_CLIENT_TYPES_SEPARATOR);
	dbusmenu_menuitem_child_append(root, separator);

	settings = dbusmenu_menuitem_new();
	dbusmenu_menuitem_property_set     (settings, DBUSMENU_MENUITEM_PROP_LABEL, _("Time & Date Settings..."));
	/* insensitive until we check for available apps */
	dbusmenu_menuitem_property_set_bool(settings, DBUSMENU_MENUITEM_PROP_ENABLED, FALSE);
	g_signal_connect(G_OBJECT(settings), DBUSMENU_MENUITEM_SIGNAL_ITEM_ACTIVATED, G_CALLBACK(activate_cb), "indicator-datetime-preferences");
	dbusmenu_menuitem_child_append(root, settings);
	g_idle_add(check_for_timeadmin, NULL);

	return;
}

/* Run when the timezone file changes */
static void
timezone_changed (GFileMonitor * monitor, GFile * file, GFile * otherfile, GFileMonitorEvent event, gpointer user_data)
{
	update_current_timezone();
	datetime_interface_update(DATETIME_INTERFACE(user_data));
	update_datetime(NULL);
	setup_timer();
	return;
}

/* Set up monitoring the timezone file */
static void
build_timezone (DatetimeInterface * dbus)
{
	GFile * timezonefile = g_file_new_for_path(TIMEZONE_FILE);
	GFileMonitor * monitor = g_file_monitor_file(timezonefile, G_FILE_MONITOR_NONE, NULL, NULL);
	if (monitor != NULL) {
		g_signal_connect(G_OBJECT(monitor), "changed", G_CALLBACK(timezone_changed), dbus);
		g_debug("Monitoring timezone file: '" TIMEZONE_FILE "'");
	} else {
		g_warning("Unable to monitor timezone file: '" TIMEZONE_FILE "'");
	}
	return;
}

/* Source ID for the timer */
static guint timer = 0;

/* Execute at a given time, update and setup a new
   timer to go again.  */
static gboolean
timer_func (gpointer user_data)
{
	timer = 0;
	/* Reset up each time to reduce error */
	setup_timer();
	update_datetime(NULL);
	return FALSE;
}

/* Sets up the time to launch the timer to update the
   date in the datetime entry */
static void
setup_timer (void)
{
	if (timer != 0) {
		g_source_remove(timer);
		timer = 0;
	}

	time_t t;
	t = time(NULL);
	struct tm * ltime = localtime(&t);

	timer = g_timeout_add_seconds(((23 - ltime->tm_hour) * 60 * 60) +
	                              ((59 - ltime->tm_min) * 60) +
	                              ((60 - ltime->tm_sec)) + 60 /* one minute past */,
	                              timer_func, NULL);

	return;
}

/* Callback from getting the address */
static void
geo_address_cb (GeoclueAddress * address, int timestamp, GHashTable * addy_data, GeoclueAccuracy * accuracy, GError * error, gpointer user_data)
{
	if (error != NULL) {
		g_warning("Unable to get Geoclue address: %s", error->message);
		return;
	}

	g_debug("Geoclue timezone is: %s", (gchar *)g_hash_table_lookup(addy_data, "timezone"));

	if (geo_timezone != NULL) {
		g_free(geo_timezone);
		geo_timezone = NULL;
	}

	gpointer tz_hash = g_hash_table_lookup(addy_data, "timezone");
	if (tz_hash != NULL) {
		geo_timezone = g_strdup((gchar *)tz_hash);
	}

	check_timezone_sync();

	return;
}

/* Clean up the reference we kept to the address and make sure to
   drop the signals incase someone else has one. */
static void
geo_address_clean (void)
{
	if (geo_address == NULL) {
		return;
	}

	g_signal_handlers_disconnect_by_func(G_OBJECT(geo_address), geo_address_cb, NULL);
	g_object_unref(G_OBJECT(geo_address));

	geo_address = NULL;

	return;
}

/* Clean up and remove all signal handlers from the client as we
   unreference it as well. */
static void
geo_client_clean (void)
{
	if (geo_master == NULL) {
		return;
	}

	g_signal_handlers_disconnect_by_func(G_OBJECT(geo_master), geo_client_invalid, NULL);
	g_signal_handlers_disconnect_by_func(G_OBJECT(geo_master), geo_address_change, NULL);
	g_object_unref(G_OBJECT(geo_master));

	geo_master = NULL;

	return;
}

/* Callback from creating the address */
static void
geo_create_address (GeoclueMasterClient * master, GeoclueAddress * address, GError * error, gpointer user_data)
{
	if (error != NULL) {
		g_warning("Unable to create GeoClue address: %s", error->message);
		return;
	}

	/* We shouldn't have created a new address if we already had one
	   so this is a warning.  But, it really is only a mem-leak so we
	   don't need to error out. */
	g_warn_if_fail(geo_address == NULL);
	geo_address_clean();

	g_debug("Created Geoclue Address");
	geo_address = address;
	g_object_ref(G_OBJECT(geo_address));

	geoclue_address_get_address_async(geo_address, geo_address_cb, NULL);

	g_signal_connect(G_OBJECT(address), "address-changed", G_CALLBACK(geo_address_cb), NULL);

	return;
}

/* Callback from setting requirements */
static void
geo_req_set (GeoclueMasterClient * master, GError * error, gpointer user_data)
{
	if (error != NULL) {
		g_warning("Unable to set Geoclue requirements: %s", error->message);
	}
	return;
}

/* Client is killing itself rather oddly */
static void
geo_client_invalid (GeoclueMasterClient * client, gpointer user_data)
{
	g_warning("Master client invalid, rebuilding.");

	/* Client changes we can assume the address is now invalid so we
	   need to unreference the one we had. */
	geo_address_clean();

	/* And our master client is invalid */
	geo_client_clean();

	GeoclueMaster * master = geoclue_master_get_default();
	geoclue_master_create_client_async(master, geo_create_client, NULL);

	if (geo_timezone != NULL) {
		g_free(geo_timezone);
		geo_timezone = NULL;
	}

	check_timezone_sync();

	return;
}

/* Address provider changed, we need to get that one */
static void
geo_address_change (GeoclueMasterClient * client, gchar * a, gchar * b, gchar * c, gchar * d, gpointer user_data)
{
	g_warning("Address provider changed.  Let's change");

	/* If the address is supposed to have changed we need to drop the old
	   address before starting to get the new one. */
	geo_address_clean();

	geoclue_master_client_create_address_async(geo_master, geo_create_address, NULL);

	if (geo_timezone != NULL) {
		g_free(geo_timezone);
		geo_timezone = NULL;
	}

	check_timezone_sync();

	return;
}

/* Callback from creating the client */
static void
geo_create_client (GeoclueMaster * master, GeoclueMasterClient * client, gchar * path, GError * error, gpointer user_data)
{
	g_debug("Created Geoclue client at: %s", path);

	geo_master = client;

	if (geo_master != NULL) {
		g_warning(_("Unable to get a GeoClue client!  Geolocation based timezone support will not be available."));
		return;
	}

	g_object_ref(G_OBJECT(geo_master));

	/* New client, make sure we don't have an address hanging on */
	geo_address_clean();

	geoclue_master_client_set_requirements_async(geo_master,
	                                             GEOCLUE_ACCURACY_LEVEL_REGION,
	                                             0,
	                                             FALSE,
	                                             GEOCLUE_RESOURCE_ALL,
	                                             geo_req_set,
	                                             NULL);

	geoclue_master_client_create_address_async(geo_master, geo_create_address, NULL);

	g_signal_connect(G_OBJECT(client), "invalidated", G_CALLBACK(geo_client_invalid), NULL);
	g_signal_connect(G_OBJECT(client), "address-provider-changed", G_CALLBACK(geo_address_change), NULL);

	return;
}

/* Repsonds to the service object saying it's time to shutdown.
   It stops the mainloop. */
static void 
service_shutdown (IndicatorService * service, gpointer user_data)
{
	g_warning("Shutting down service!");
	g_main_loop_quit(mainloop);
	return;
}

/* Function to build everything up.  Entry point from asm. */
int
main (int argc, char ** argv)
{
	g_type_init();

	/* Acknowledging the service init and setting up the interface */
	service = indicator_service_new_version(SERVICE_NAME, SERVICE_VERSION);
	g_signal_connect(service, INDICATOR_SERVICE_SIGNAL_SHUTDOWN, G_CALLBACK(service_shutdown), NULL);

	/* Setting up i18n and gettext.  Apparently, we need
	   all of these. */
	setlocale (LC_ALL, "");
	bindtextdomain (GETTEXT_PACKAGE, GNOMELOCALEDIR);
	textdomain (GETTEXT_PACKAGE);

	/* Set up GSettings */
	conf = g_settings_new(SETTINGS_INTERFACE);
	// TODO Add a signal handler to catch gsettings changes and respond to them

	/* Building the base menu */
	server = dbusmenu_server_new(MENU_OBJ);
	root = dbusmenu_menuitem_new();
	dbusmenu_server_set_root(server, root);
	
	build_menus(root);
	
	/* Cache the timezone */
	update_current_timezone();

	/* Setup geoclue */
	GeoclueMaster * master = geoclue_master_get_default();
	geoclue_master_create_client_async(master, geo_create_client, NULL);

	/* Setup dbus interface */
	dbus = g_object_new(DATETIME_INTERFACE_TYPE, NULL);

	/* Setup timezone watch */
	build_timezone(dbus);

	/* Setup the timer */
	setup_timer();

	mainloop = g_main_loop_new(NULL, FALSE);
	g_main_loop_run(mainloop);

	g_object_unref(G_OBJECT(conf));
	g_object_unref(G_OBJECT(master));
	g_object_unref(G_OBJECT(dbus));
	g_object_unref(G_OBJECT(service));
	g_object_unref(G_OBJECT(server));
	g_object_unref(G_OBJECT(root));

	geo_address_clean();
	geo_client_clean();

	return 0;
}<|MERGE_RESOLUTION|>--- conflicted
+++ resolved
@@ -93,8 +93,6 @@
 static gchar 			* current_timezone = NULL;
 static gchar 			* geo_timezone = NULL;
 
-<<<<<<< HEAD
-=======
 struct comp_instance {
         ECalComponent *comp;
         time_t start;
@@ -102,7 +100,6 @@
         ESource *source;
 };
 
->>>>>>> 8f62c322
 static void
 set_timezone_label (DbusmenuMenuitem * mi, const gchar * location)
 {
@@ -139,8 +136,6 @@
 	} else {
 		g_debug("Timezones are different");
 	}
-	
-	gboolean show = g_settings_get_boolean (conf, SETTINGS_SHOW_LOCATIONS_S);
 
 	gboolean show = g_settings_get_boolean (conf, SETTINGS_SHOW_LOCATIONS_S);
 
@@ -292,8 +287,6 @@
 	return TRUE;
 }
 
-<<<<<<< HEAD
-=======
 static guint ecaltimer = 0;
 
 static void
@@ -336,7 +329,6 @@
 	}
 }
 
->>>>>>> 8f62c322
 /* Looks for the calendar application and enables the item if
    we have one, starts ecal timer if events are turned on */
 static gboolean
@@ -351,13 +343,6 @@
 		g_debug("Found the calendar application: %s", evo);
 		dbusmenu_menuitem_property_set_bool(calendar, DBUSMENU_MENUITEM_PROP_ENABLED, TRUE);
 		dbusmenu_menuitem_property_set_bool(calendar, DBUSMENU_MENUITEM_PROP_VISIBLE, TRUE);
-<<<<<<< HEAD
-
-		DbusmenuMenuitem * separator = dbusmenu_menuitem_new();
-		dbusmenu_menuitem_property_set(separator, DBUSMENU_MENUITEM_PROP_TYPE, DBUSMENU_CLIENT_TYPES_SEPARATOR);
-		dbusmenu_menuitem_child_add_position(root, separator, 2);
-=======
->>>>>>> 8f62c322
 
 		events_separator = dbusmenu_menuitem_new();
 		dbusmenu_menuitem_property_set(events_separator, DBUSMENU_MENUITEM_PROP_TYPE, DBUSMENU_CLIENT_TYPES_SEPARATOR);
@@ -368,12 +353,6 @@
 		g_signal_connect(G_OBJECT(add_appointment), DBUSMENU_MENUITEM_SIGNAL_ITEM_ACTIVATED, G_CALLBACK(activate_cb), "evolution -c calendar");
 		dbusmenu_menuitem_child_add_position (root, add_appointment, 3);
 
-<<<<<<< HEAD
-		// Update the calendar items every 5 minutes if it updates the first time
-		if (update_appointment_menu_items(NULL))
-			g_timeout_add_seconds(60*5, update_appointment_menu_items, NULL); 
-			
-=======
 
 		if (g_settings_get_boolean(conf, SETTINGS_SHOW_EVENTS_S)) {
 			dbusmenu_menuitem_property_set_bool(add_appointment, DBUSMENU_MENUITEM_PROP_VISIBLE, TRUE);
@@ -385,7 +364,6 @@
 			stop_ecal_timer();
 		}
 		
->>>>>>> 8f62c322
 		// Connect to event::month-changed 
 		g_signal_connect(calendar, "event::month-changed", G_CALLBACK(month_changed_cb), NULL);
 		g_free(evo);
@@ -404,10 +382,7 @@
 	g_debug("Updating timezone menu items");
 
 	gchar ** locations = g_settings_get_strv(conf, SETTINGS_LOCATIONS_S);
-<<<<<<< HEAD
-=======
-
->>>>>>> 8f62c322
+
 	if (locations == NULL) { 
 		g_debug("No locations configured (NULL)");
 		return FALSE;
@@ -593,11 +568,8 @@
 	// tea timers, pomodoro timers etc... that people may add, this is hinted to in the spec.
 	if (calendar == NULL) return FALSE;
 	if (!g_settings_get_boolean(conf, SETTINGS_SHOW_EVENTS_S)) return FALSE;
-<<<<<<< HEAD
-=======
 	if (updating_appointments) return TRUE;
 	updating_appointments = TRUE;
->>>>>>> 8f62c322
 	
 	time_t t1, t2;
 	gchar *ad;
@@ -662,27 +634,9 @@
 				continue;
         	}
 			
-<<<<<<< HEAD
-			g_debug("Getting objects with query: %s", query);
-			if (!e_cal_get_object_list_as_comp(ecal, query, &objects, &gerror)) {
-				g_debug("Failed to get objects\n");
-				g_free(ecal);
-				gerror = NULL;
-				continue;
-			}
-			g_debug("Number of objects returned: %d", g_list_length(objects));
-			
-			if (allobjects == NULL) {
-				allobjects = objects;
-			} else if (objects != NULL) {
-				allobjects = g_list_concat(allobjects, objects);
-				g_object_unref(objects);
-			}
-=======
 			g_debug("Generating instances");
 			e_cal_generate_instances (ecal, t1, t2, (ECalRecurInstanceFn) populate_appointment_instances, (gpointer) source);
 			g_debug("Number of objects returned: %d", g_list_length(comp_instances));
->>>>>>> 8f62c322
 		}
 	}
 	GList *sorted_comp_instances = g_list_sort(comp_instances, compare_comp_instances);
@@ -852,9 +806,6 @@
 	}
 	
     if (gerror != NULL) g_error_free(gerror);
-<<<<<<< HEAD
-	g_object_unref(allobjects);
-=======
 	for (l = sorted_comp_instances; l; l = l->next) { 
 		const struct comp_instance *ci = l->data;
 		g_object_unref(ci->comp);
@@ -862,7 +813,6 @@
 	}
 	
 	updating_appointments = FALSE;
->>>>>>> 8f62c322
 	g_debug("End of objects");
 	return TRUE;
 }
@@ -944,11 +894,8 @@
 	check_timezone_sync();
 	
 	g_signal_connect (conf, "changed::" SETTINGS_SHOW_LOCATIONS_S, G_CALLBACK (show_locations_changed), NULL);
-<<<<<<< HEAD
-=======
 	g_signal_connect (conf, "changed::" SETTINGS_LOCATIONS_S, G_CALLBACK (show_locations_changed), NULL);
 	g_signal_connect (conf, "changed::" SETTINGS_SHOW_EVENTS_S, G_CALLBACK (show_events_changed), NULL);
->>>>>>> 8f62c322
 
 	DbusmenuMenuitem * separator = dbusmenu_menuitem_new();
 	dbusmenu_menuitem_property_set(separator, DBUSMENU_MENUITEM_PROP_TYPE, DBUSMENU_CLIENT_TYPES_SEPARATOR);
