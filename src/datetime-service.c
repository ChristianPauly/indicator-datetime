--- conflicted
+++ resolved
@@ -571,29 +571,19 @@
 	if (updating_appointments) return TRUE;
 	updating_appointments = TRUE;
 	
-<<<<<<< HEAD
-	gchar *query, *ad;
-	GList *objects = NULL, *l;
-	GList *allobjects = NULL;
-=======
 	time_t t1, t2;
 	gchar *ad;
 	GList *l;
 	//GList *allobjects = NULL;
->>>>>>> fb83379d
 	GSList *g;
 	GError *gerror = NULL;
 	gint i;
 	gint width, height;
 	ESourceList * sources = NULL;
 	
-<<<<<<< HEAD
-	gtk_icon_size_lookup(GTK_ICON_SIZE_MENU, &width, &height);
-=======
 	time(&t1);
 	time(&t2);
 	t2 += (time_t) (7 * 24 * 60 * 60); /* 7 days ahead of now, we actually need number_of_days_in_this_month */
->>>>>>> fb83379d
 
 	/* Remove all of the previous appointments */
 	if (appointments != NULL) {
@@ -609,12 +599,6 @@
 	}
 	
 	// TODO Remove all highlights from the calendar widget
-<<<<<<< HEAD
-
-	// FIXME can we put a limit on the number of results? Or if not complete, or is event/todo? Or sort it by date?
-	query = g_strdup_printf("(occur-in-time-range? (time-now) (time-add-day (time-now) 7))");
-=======
->>>>>>> fb83379d
 	
 	if (!e_cal_get_sources(&sources, E_CAL_SOURCE_TYPE_EVENT, &gerror)) {
 		g_debug("Failed to get ecal sources\n");
