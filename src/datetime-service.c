--- conflicted
+++ resolved
@@ -807,14 +807,10 @@
 
 	geo_master = client;
 
-<<<<<<< HEAD
-	g_return_if_fail(geo_master != NULL);
-=======
 	if (geo_master != NULL) {
 		g_warning(_("Unable to get a GeoClue client!  Geolocation based timezone support will not be available."));
 		return;
 	}
->>>>>>> 7c9f58cd
 
 	g_object_ref(G_OBJECT(geo_master));
 
