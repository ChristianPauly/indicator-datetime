--- conflicted
+++ resolved
@@ -47,7 +47,6 @@
 #include <libical/icaltime.h>
 #include <cairo/cairo.h>
 
-
 #include <oobs/oobs-timeconfig.h>
 
 #include "datetime-interface.h"
@@ -55,16 +54,6 @@
 #include "settings-shared.h"
 #include "utils.h"
 
-
-<<<<<<< HEAD
-#define SETTINGS_INTERFACE      "com.canonical.indicator.datetime"
-#define SETTINGS_LOCATIONS      "locations"
-#define SETTINGS_SHOW_CALENDAR  "show-calendar"
-#define SETTINGS_SHOW_EVENTS    "show-events"
-#define SETTINGS_SHOW_LOCATIONS "show-locations"
-
-=======
->>>>>>> 47632dc7
 static void geo_create_client (GeoclueMaster * master, GeoclueMasterClient * client, gchar * path, GError * error, gpointer user_data);
 static gboolean update_appointment_menu_items (gpointer user_data);
 static gboolean update_timezone_menu_items(gpointer user_data);
@@ -135,13 +124,6 @@
 		g_debug("Timezones in sync");
 	} else {
 		g_debug("Timezones are different");
-	}
-	
-	if (!g_settings_get_boolean(conf, SETTINGS_SHOW_LOCATIONS)) {
-		dbusmenu_menuitem_property_set_bool (locations_separator, DBUSMENU_MENUITEM_PROP_VISIBLE, FALSE);
-		dbusmenu_menuitem_property_set_bool (current_location, DBUSMENU_MENUITEM_PROP_VISIBLE, FALSE);
-		dbusmenu_menuitem_property_set_bool (geo_location, DBUSMENU_MENUITEM_PROP_VISIBLE, FALSE);
-		return;
 	}
 
 	gboolean show = g_settings_get_boolean (conf, SETTINGS_SHOW_LOCATIONS_S);
@@ -301,7 +283,7 @@
 {
 	g_return_val_if_fail (calendar != NULL, FALSE);
 	
-	if (!g_settings_get_boolean(conf, SETTINGS_SHOW_CALENDAR)) return FALSE;
+	if (!g_settings_get_boolean(conf, SETTINGS_SHOW_CALENDAR_S)) return FALSE;
 
 	gchar *evo = g_find_program_in_path("evolution");
 	if (evo != NULL) {
@@ -338,20 +320,11 @@
 
 
 static gboolean
-update_timezone_menu_items(gpointer user_data) {
-	if (!g_settings_get_boolean(conf, SETTINGS_SHOW_LOCATIONS)) {
-		dbusmenu_menuitem_property_set_bool (locations_separator, DBUSMENU_MENUITEM_PROP_VISIBLE, FALSE);
-		dbusmenu_menuitem_property_set_bool (current_location, DBUSMENU_MENUITEM_PROP_VISIBLE, FALSE);
-		dbusmenu_menuitem_property_set_bool (geo_location, DBUSMENU_MENUITEM_PROP_VISIBLE, FALSE);
-		return FALSE;
-	} 
+update_timezone_menu_items(gpointer user_data) { 
 	g_debug("Updating timezone menu items");
-<<<<<<< HEAD
-
-	gchar ** locations = g_settings_get_strv(conf, SETTINGS_LOCATIONS);
-=======
+
 	gchar ** locations = g_settings_get_strv(conf, SETTINGS_LOCATIONS_S);
->>>>>>> 47632dc7
+
 	if (locations == NULL) { 
 		g_debug("No locations configured (NULL)");
 		return FALSE;
@@ -487,7 +460,7 @@
 	// FFR: we should take into account short term timers, for instance
 	// tea timers, pomodoro timers etc... that people may add, this is hinted to in the spec.
 	if (calendar == NULL) return FALSE;
-	if (!g_settings_get_boolean(conf, SETTINGS_SHOW_EVENTS)) return FALSE;
+	if (!g_settings_get_boolean(conf, SETTINGS_SHOW_EVENTS_S)) return FALSE;
 	
 	time_t t1, t2;
 	gchar *query, *is, *ie, *ad;
