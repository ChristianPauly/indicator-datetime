/*
An indicator to time and date related information in the menubar.

Copyright 2010 Canonical Ltd.

Authors:
    Ted Gould <ted@canonical.com>

This program is free software: you can redistribute it and/or modify it 
under the terms of the GNU General Public License version 3, as published 
by the Free Software Foundation.

This program is distributed in the hope that it will be useful, but 
WITHOUT ANY WARRANTY; without even the implied warranties of 
MERCHANTABILITY, SATISFACTORY QUALITY, or FITNESS FOR A PARTICULAR 
PURPOSE.  See the GNU General Public License for more details.

You should have received a copy of the GNU General Public License along 
with this program.  If not, see <http://www.gnu.org/licenses/>.
*/

#include <config.h>
#include <libindicator/indicator-service.h>
#include <locale.h>

#include <gtk/gtk.h>
#include <gdk/gdk.h>
#include <glib/gi18n.h>
#include <gio/gio.h>
#include <math.h>

#include <libdbusmenu-gtk/menuitem.h>
#include <libdbusmenu-glib/server.h>
#include <libdbusmenu-glib/client.h>
#include <libdbusmenu-glib/menuitem.h>

#include <geoclue/geoclue-master.h>
#include <geoclue/geoclue-master-client.h>

#include <time.h>
#include <libecal/e-cal.h>
#include <libical/ical.h>
#include <libecal/e-cal-time-util.h>
#include <libedataserver/e-source.h>
#include <libedataserverui/e-passwords.h>
// Other users of ecal seem to also include these, not sure why they should be included by the above
#include <libical/icaltime.h>
#include <cairo/cairo.h>

#include <oobs/oobs-timeconfig.h>

#include "datetime-interface.h"
#include "dbus-shared.h"
#include "settings-shared.h"
#include "utils.h"

static void geo_create_client (GeoclueMaster * master, GeoclueMasterClient * client, gchar * path, GError * error, gpointer user_data);
static gboolean update_appointment_menu_items (gpointer user_data);
static gboolean update_timezone_menu_items(gpointer user_data);
static void setup_timer (void);
static void geo_client_invalid (GeoclueMasterClient * client, gpointer user_data);
static void geo_address_change (GeoclueMasterClient * client, gchar * a, gchar * b, gchar * c, gchar * d, gpointer user_data);

static IndicatorService * service = NULL;
static GMainLoop * mainloop = NULL;
static DbusmenuServer * server = NULL;
static DbusmenuMenuitem * root = NULL;
static DatetimeInterface * dbus = NULL;

/* Global Items */
static DbusmenuMenuitem * date = NULL;
static DbusmenuMenuitem * calendar = NULL;
static DbusmenuMenuitem * settings = NULL;
static DbusmenuMenuitem * events_separator = NULL;
static DbusmenuMenuitem * locations_separator = NULL;
static DbusmenuMenuitem * geo_location = NULL;
static DbusmenuMenuitem * current_location = NULL;
//static DbusmenuMenuitem * ecal_location = NULL;
static DbusmenuMenuitem * add_appointment = NULL;
static GList			* appointments = NULL;
static GList			* dconflocations = NULL;
static GList			* comp_instances = NULL;
static gboolean           updating_appointments = FALSE;
GSettings *conf;


/* Geoclue trackers */
static GeoclueMasterClient * geo_master = NULL;
static GeoclueAddress * geo_address = NULL;

/* Our 2 important timezones */
static gchar 			* current_timezone = NULL;
static gchar 			* geo_timezone = NULL;

struct comp_instance {
        ECalComponent *comp;
        time_t start;
        time_t end;
        ESource *source;
};

static void
set_timezone_label (DbusmenuMenuitem * mi, const gchar * location)
{
	gchar * zone, * name;
	split_settings_location (location, &zone, &name);

	dbusmenu_menuitem_property_set (mi, TIMEZONE_MENUITEM_PROP_NAME, name);
	dbusmenu_menuitem_property_set (mi, TIMEZONE_MENUITEM_PROP_ZONE, zone);

	g_free (zone);
	g_free (name);
}

/* Check to see if our timezones are the same */
static void
check_timezone_sync (void) {
	gchar * label;
	gboolean in_sync = FALSE;
	
	if (geo_timezone == NULL) {
		in_sync = TRUE;
	}

	if (current_timezone == NULL) {
		in_sync = TRUE;
	}

	if (!in_sync && g_strcmp0(geo_timezone, current_timezone) == 0) {
		in_sync = TRUE;
	}

	if (in_sync) {
		g_debug("Timezones in sync");
	} else {
		g_debug("Timezones are different");
	}
	
	gboolean show = g_settings_get_boolean (conf, SETTINGS_SHOW_LOCATIONS_S);

	if (geo_location != NULL && current_location != NULL) {
		g_debug("Got timezone %s", current_timezone);
		g_debug("Got timezone %s", geo_timezone);
		// Show neither current location nor geo location if both are the same
		// however, we want to set their time and label accordingly
		if (in_sync) {
			if (current_timezone == NULL && geo_timezone == NULL) {
				dbusmenu_menuitem_property_set_bool(locations_separator, DBUSMENU_MENUITEM_PROP_VISIBLE, FALSE);
				dbusmenu_menuitem_property_set_bool (current_location, DBUSMENU_MENUITEM_PROP_VISIBLE, FALSE);
				dbusmenu_menuitem_property_set_bool (geo_location, DBUSMENU_MENUITEM_PROP_VISIBLE, FALSE);
				update_timezone_menu_items(NULL); // Update the timezone menu items 
				return;
			}
			
			dbusmenu_menuitem_property_set_bool (locations_separator, DBUSMENU_MENUITEM_PROP_VISIBLE, FALSE);
			dbusmenu_menuitem_property_set_bool (current_location, DBUSMENU_MENUITEM_PROP_VISIBLE, FALSE);
			dbusmenu_menuitem_property_set_bool (current_location, DBUSMENU_MENUITEM_PROP_ENABLED, TRUE);
			dbusmenu_menuitem_property_set_bool (geo_location, DBUSMENU_MENUITEM_PROP_VISIBLE, FALSE);
			dbusmenu_menuitem_property_set_bool (geo_location, DBUSMENU_MENUITEM_PROP_ENABLED, TRUE);
			
			if (current_timezone != NULL) {
				label = current_timezone;
			} else {
				label = geo_timezone;
			}
			
			if (label != NULL) {
				// TODO work out the current location name in a nice way
				set_timezone_label (current_location, label);
				// TODO work out the current time at that location 
				dbusmenu_menuitem_property_set_bool (current_location, DBUSMENU_MENUITEM_PROP_VISIBLE, show);
				dbusmenu_menuitem_property_set_bool(current_location, TIMEZONE_MENUITEM_PROP_RADIO, TRUE);
			} else {
				g_debug("Label for current location is null, this shouldn't happen");
			}
			if (geo_timezone != NULL) {	
				// TODO work out the geo location name in a nice way
				set_timezone_label (geo_location, geo_timezone);
				// TODO work out the current time at that location 
				dbusmenu_menuitem_property_set_bool (geo_location, DBUSMENU_MENUITEM_PROP_VISIBLE, show);
			}
		} else {
			// TODO work out the geo location name in a nice way
			set_timezone_label (geo_location, geo_timezone);
			// TODO work out the current time at that location 
			dbusmenu_menuitem_property_set_bool(geo_location, DBUSMENU_MENUITEM_PROP_VISIBLE, show);
			
			// TODO work out the current location name in a nice way
			set_timezone_label (current_location, current_timezone);
			// TODO work out the current time at that location 
			dbusmenu_menuitem_property_set_bool(current_location, TIMEZONE_MENUITEM_PROP_RADIO, TRUE);
			dbusmenu_menuitem_property_set_bool(current_location, DBUSMENU_MENUITEM_PROP_VISIBLE, show);
			dbusmenu_menuitem_property_set_bool(locations_separator, DBUSMENU_MENUITEM_PROP_VISIBLE, show);
		}
	}
	g_debug("Finished checking timezone sync");
	update_timezone_menu_items(NULL); // Update the timezone menu items 

	return;
}

/* Update the current timezone */
static void
update_current_timezone (void) {
	/* Clear old data */
	if (current_timezone != NULL) {
		g_free(current_timezone);
		current_timezone = NULL;
	}

	GError * error = NULL;
	gchar * tempzone = NULL;
	if (!g_file_get_contents(TIMEZONE_FILE, &tempzone, NULL, &error)) {
		g_warning("Unable to read timezone file '" TIMEZONE_FILE "': %s", error->message);
		g_error_free(error);
		return;
	}

	/* This shouldn't happen, so let's make it a big boom! */
	g_return_if_fail(tempzone != NULL);

	/* Note: this really makes sense as strstrip works in place
	   so we end up with something a little odd without the dup
	   so we have the dup to make sure everything is as expected
	   for everyone else. */
	current_timezone = g_strdup(g_strstrip(tempzone));
	g_free(tempzone);

	g_debug("System timezone is: %s", current_timezone);

	check_timezone_sync();

    if (error != NULL) g_error_free(error);
	return;
}

/* Updates the label in the date menuitem */
static gboolean
update_datetime (gpointer user_data)
{
	g_debug("Updating Date/Time");

	gchar longstr[128];
	time_t t;
	struct tm *ltime;

	t = time(NULL);
	ltime = localtime(&t);
	if (ltime == NULL) {
		g_warning("Error getting local time");
		dbusmenu_menuitem_property_set(date, DBUSMENU_MENUITEM_PROP_LABEL, _("Error getting time"));
		return FALSE;
	}

	/* Note: may require some localization tweaks */
	strftime(longstr, 128, "%A, %e %B %Y", ltime);
	
	gchar * utf8 = g_locale_to_utf8(longstr, -1, NULL, NULL, NULL);
	dbusmenu_menuitem_property_set(date, DBUSMENU_MENUITEM_PROP_LABEL, utf8);
	g_free(utf8);

	return FALSE;
}

/* Run a particular program based on an activation */
static void
activate_cb (DbusmenuMenuitem * menuitem, guint timestamp, const gchar *command)
{
	GError * error = NULL;

	g_debug("Issuing command '%s'", command);
	if (!g_spawn_command_line_async(command, &error)) {
		g_warning("Unable to start %s: %s", (char *)command, error->message);
		g_error_free(error);
	}
}

static gboolean
month_changed_cb (DbusmenuMenuitem * menuitem, GVariant *variant, guint timestamp)
{
	// TODO: * Decode the month/year from the string we received
	//       * Check what our current month/year are
	//		 * Set some globals so when we-re-run update appointment menu items it gets the right start date
	//		 * update appointment menu items
	g_debug("Received month changed : %s", g_variant_get_string(variant, NULL));
	return TRUE;
}

<<<<<<< HEAD
static guint ecaltimer = 0;

static void
start_ecal_timer(void)
{
	if (ecaltimer != 0) g_source_remove(ecaltimer);
	if (update_appointment_menu_items(NULL))
		ecaltimer = g_timeout_add_seconds(60*5, update_appointment_menu_items, NULL); 	
}

static void
stop_ecal_timer(void)
{
	if (ecaltimer != 0) g_source_remove(ecaltimer);
}

static void
show_events_changed (void)
{
	if (g_settings_get_boolean(conf, SETTINGS_SHOW_EVENTS_S)) {
		dbusmenu_menuitem_property_set_bool(add_appointment, DBUSMENU_MENUITEM_PROP_VISIBLE, TRUE);
		dbusmenu_menuitem_property_set_bool(events_separator, DBUSMENU_MENUITEM_PROP_VISIBLE, TRUE);
		start_ecal_timer();
	} else {
		dbusmenu_menuitem_property_set_bool(add_appointment, DBUSMENU_MENUITEM_PROP_VISIBLE, FALSE);
		dbusmenu_menuitem_property_set_bool(events_separator, DBUSMENU_MENUITEM_PROP_VISIBLE, FALSE);
		/* Remove all of the previous appointments */
		if (appointments != NULL) {
			g_debug("Freeing old appointments");
			while (appointments != NULL) {
				DbusmenuMenuitem * litem =  DBUSMENU_MENUITEM(appointments->data);
				g_debug("Freeing old appointment: %p", litem);
				// Remove all the existing menu items which are in appointments.
				appointments = g_list_remove(appointments, litem);
				dbusmenu_menuitem_child_delete(root, DBUSMENU_MENUITEM(litem));
				g_object_unref(G_OBJECT(litem));
			}
		}
		stop_ecal_timer();
	}
}

=======
>>>>>>> dd686e3e
/* Looks for the calendar application and enables the item if
   we have one, starts ecal timer if events are turned on */
static gboolean
check_for_calendar (gpointer user_data)
{
	g_return_val_if_fail (calendar != NULL, FALSE);
	
	if (!g_settings_get_boolean(conf, SETTINGS_SHOW_CALENDAR_S)) return FALSE;

	gchar *evo = g_find_program_in_path("evolution");
	if (evo != NULL) {
		g_debug("Found the calendar application: %s", evo);
		dbusmenu_menuitem_property_set_bool(calendar, DBUSMENU_MENUITEM_PROP_ENABLED, TRUE);
		dbusmenu_menuitem_property_set_bool(calendar, DBUSMENU_MENUITEM_PROP_VISIBLE, TRUE);
<<<<<<< HEAD
=======

		DbusmenuMenuitem * separator = dbusmenu_menuitem_new();
		dbusmenu_menuitem_property_set(separator, DBUSMENU_MENUITEM_PROP_TYPE, DBUSMENU_CLIENT_TYPES_SEPARATOR);
		dbusmenu_menuitem_child_add_position(root, separator, 2);
>>>>>>> dd686e3e

		events_separator = dbusmenu_menuitem_new();
		dbusmenu_menuitem_property_set(events_separator, DBUSMENU_MENUITEM_PROP_TYPE, DBUSMENU_CLIENT_TYPES_SEPARATOR);
		dbusmenu_menuitem_child_add_position(root, events_separator, 2);
		add_appointment = dbusmenu_menuitem_new();
		dbusmenu_menuitem_property_set (add_appointment, DBUSMENU_MENUITEM_PROP_LABEL, _("Add Appointment"));
		dbusmenu_menuitem_property_set_bool(add_appointment, DBUSMENU_MENUITEM_PROP_ENABLED, TRUE);
		g_signal_connect(G_OBJECT(add_appointment), DBUSMENU_MENUITEM_SIGNAL_ITEM_ACTIVATED, G_CALLBACK(activate_cb), "evolution -c calendar");
		dbusmenu_menuitem_child_add_position (root, add_appointment, 3);

<<<<<<< HEAD

		if (g_settings_get_boolean(conf, SETTINGS_SHOW_EVENTS_S)) {
			dbusmenu_menuitem_property_set_bool(add_appointment, DBUSMENU_MENUITEM_PROP_VISIBLE, TRUE);
			dbusmenu_menuitem_property_set_bool(events_separator, DBUSMENU_MENUITEM_PROP_VISIBLE, TRUE);
			start_ecal_timer();
		} else {
			dbusmenu_menuitem_property_set_bool(add_appointment, DBUSMENU_MENUITEM_PROP_VISIBLE, FALSE);
			dbusmenu_menuitem_property_set_bool(events_separator, DBUSMENU_MENUITEM_PROP_VISIBLE, FALSE);
			stop_ecal_timer();
		}
		
=======
		// Update the calendar items every 5 minutes if it updates the first time
		if (update_appointment_menu_items(NULL))
			g_timeout_add_seconds(60*5, update_appointment_menu_items, NULL); 
			
>>>>>>> dd686e3e
		// Connect to event::month-changed 
		g_signal_connect(calendar, "event::month-changed", G_CALLBACK(month_changed_cb), NULL);
		g_free(evo);
	} else {
		g_debug("Unable to find calendar app.");
		dbusmenu_menuitem_property_set_bool(calendar, DBUSMENU_MENUITEM_PROP_VISIBLE, FALSE);
		dbusmenu_menuitem_property_set_bool(add_appointment, DBUSMENU_MENUITEM_PROP_VISIBLE, FALSE);
	}

	return FALSE;
}


static gboolean
update_timezone_menu_items(gpointer user_data) { 
	g_debug("Updating timezone menu items");

	gchar ** locations = g_settings_get_strv(conf, SETTINGS_LOCATIONS_S);

	if (locations == NULL) { 
		g_debug("No locations configured (NULL)");
		return FALSE;
	} 
	guint len = g_strv_length(locations);
	DbusmenuMenuitem *item;
	gint i, offset;
	
	/* Remove all of the previous locations */
	if (dconflocations != NULL) {
		while (dconflocations != NULL) {
			DbusmenuMenuitem * litem =  DBUSMENU_MENUITEM(dconflocations->data);
			// Remove all the existing menu items which are in dconflocations.
			dconflocations = g_list_remove(dconflocations, litem);
			dbusmenu_menuitem_child_delete(root, DBUSMENU_MENUITEM(litem));
			g_object_unref(G_OBJECT(litem));
		}
	}
	
	gboolean show = g_settings_get_boolean (conf, SETTINGS_SHOW_LOCATIONS_S);

	// TODO: Remove items from the dconflocations at the end of the iteration
	// Make sure if there are multiple locations, our current location is shown
	if (len > 0) {
		dbusmenu_menuitem_property_set_bool (locations_separator, DBUSMENU_MENUITEM_PROP_VISIBLE, show);
		dbusmenu_menuitem_property_set_bool (current_location, DBUSMENU_MENUITEM_PROP_VISIBLE, show);
		dbusmenu_menuitem_property_set_bool (current_location, DBUSMENU_MENUITEM_PROP_ENABLED, TRUE);
	} else {
		g_debug("No locations configured (Empty List)");
		return FALSE;
	}
	
	offset = dbusmenu_menuitem_get_position (current_location, root)+1;
	for (i = 0; i < len; i++) {
		// Iterate over configured places and add any which aren't already listed
		if (g_strcmp0(locations[i], current_timezone) != 0 &&
		    g_strcmp0(locations[i], geo_timezone) != 0) {
			g_debug("Adding timezone in update_timezones %s", locations[i]);
			item = dbusmenu_menuitem_new();
			dbusmenu_menuitem_property_set      (item, DBUSMENU_MENUITEM_PROP_TYPE, TIMEZONE_MENUITEM_TYPE);
			set_timezone_label (item, locations[i]);
			dbusmenu_menuitem_property_set_bool (item, TIMEZONE_MENUITEM_PROP_RADIO, FALSE);
			dbusmenu_menuitem_property_set_bool (item, DBUSMENU_MENUITEM_PROP_ENABLED, TRUE);
			dbusmenu_menuitem_property_set_bool (item, DBUSMENU_MENUITEM_PROP_VISIBLE, show);
			dbusmenu_menuitem_child_add_position (root, item, offset++);
			dconflocations = g_list_append(dconflocations, item);
		}
	}
	g_strfreev (locations);
	// Get the evolution calendar timezone as a place and time and add it
	return FALSE;
}

// Authentication function
static gchar *
auth_func (ECal *ecal, 
           const gchar *prompt, 
           const gchar *key, 
           gpointer user_data)
{
	gboolean remember; // TODO: Is this useful?  Should we be storing it somewhere?
	ESource *source = e_cal_get_source (ecal);
	gchar *auth_domain = e_source_get_duped_property (source, "auth-domain");

	const gchar *component_name;
	if (auth_domain) component_name = auth_domain;
	else component_name = "Calendar";
	
	gchar *password = e_passwords_get_password (component_name, key);
<<<<<<< HEAD
=======
	gboolean remember;
>>>>>>> dd686e3e
	
	if (password == NULL) {
		password = e_passwords_ask_password (
			_("Enter password"),
			component_name, key, prompt,
			E_PASSWORDS_REMEMBER_FOREVER |
			E_PASSWORDS_SECRET |
			E_PASSWORDS_ONLINE,
			&remember, NULL);
	}
	
	g_free (auth_domain);

	return password;
}

static gint
compare_comp_instances (gconstpointer a, 
                        gconstpointer b)
{
        const struct comp_instance *ci_a = a;
        const struct comp_instance *ci_b = b;
        time_t d = ci_a->start - ci_b->start;
		if (d < 0) return -1;
		else if (d > 0) return 1; 
		return 0;
}

static gboolean
populate_appointment_instances (ECalComponent *comp,
                                time_t instance_start,
                                time_t instance_end,
                                gpointer data)
{
	g_debug("Appending item %p", comp);
	
	ECalComponentVType vtype = e_cal_component_get_vtype (comp);
	if (vtype != E_CAL_COMPONENT_EVENT && vtype != E_CAL_COMPONENT_TODO) return FALSE;
	
	icalproperty_status status;
	e_cal_component_get_status (comp, &status);
	if (status == ICAL_STATUS_COMPLETED || status == ICAL_STATUS_CANCELLED) return FALSE;
	
	g_object_ref(comp);
	
	ECalComponentDateTime datetime;
	icaltimezone *appointment_zone = NULL;
	icaltimezone *current_zone = NULL;
	
	if (vtype == E_CAL_COMPONENT_EVENT)
		e_cal_component_get_dtstart (comp, &datetime);
	else
	    e_cal_component_get_due (comp, &datetime);

	appointment_zone = icaltimezone_get_builtin_timezone_from_tzid(datetime.tzid);
	current_zone = icaltimezone_get_builtin_timezone_from_tzid(current_timezone);
	if (!appointment_zone || datetime.value->is_date) { // If it's today put in the current timezone?
		appointment_zone = current_zone;
	}
	
	// TODO: Convert the timezone into a 3 letter abbreviation if it's different to current_timezone
	// TODO: Add the appointment timezone to the list if it's not already there. 
		
	GSList *period_list = NULL, *l;
	if (e_cal_component_has_recurrences (comp)) {
		e_cal_component_get_rdate_list (comp, &period_list);
		g_debug("ECalComponent has recurrences");
	} else {
		g_debug("ECalComponent doesn't have recurrences");
	}
	
	struct comp_instance *ci;
	ci = g_new (struct comp_instance, 1);
	
	// Do we get rdate_list?
	if (period_list != NULL) {
		g_debug("Got recurring periods");
		for (l = period_list; l; l = l->next) {
			ECalComponentPeriod *period = l->data;
			struct tm tmp_tm  = icaltimetype_to_tm_with_zone (&period->start, appointment_zone, current_zone);
			time_t start = mktime(&tmp_tm);
			g_debug("period time: %d", (int)start);
		
			tmp_tm = icaltimetype_to_tm_with_zone (&period->u.end, appointment_zone, current_zone);
			time_t end = mktime(&tmp_tm);
		
			if (start >= instance_start && end < instance_end) {
				ci->start = start;
				ci->end = end;
			}
		}
	} else {
		ci->start = instance_start;
		ci->end = instance_end;
		g_debug("Got no recurring periods set time to start %s, end %s", ctime(&instance_start), ctime(&instance_end));
	}
	
	ci->comp = comp;
	ci->source = E_SOURCE(data);
	
	comp_instances = g_list_append(comp_instances, ci);
	return TRUE;
}

/* Populate the menu with todays, next 5 appointments. 
 * we should hook into the ABOUT TO SHOW signal and use that to update the appointments.
 * Experience has shown that caldav's and webcals can be slow to load from eds
 * this is a problem mainly on the EDS side of things, not ours. 
 */
static gboolean
update_appointment_menu_items (gpointer user_data)
{
	// FFR: we should take into account short term timers, for instance
	// tea timers, pomodoro timers etc... that people may add, this is hinted to in the spec.
	if (calendar == NULL) return FALSE;
	if (!g_settings_get_boolean(conf, SETTINGS_SHOW_EVENTS_S)) return FALSE;
<<<<<<< HEAD
	if (updating_appointments) return TRUE;
	updating_appointments = TRUE;
=======
>>>>>>> dd686e3e
	
	time_t t1, t2;
	gchar *ad;
	GList *l;
	//GList *allobjects = NULL;
	GSList *g;
	GError *gerror = NULL;
	gint i;
	gint width, height;
	ESourceList * sources = NULL;
	
	time(&t1);
	time(&t2);
	t2 += (time_t) (7 * 24 * 60 * 60); /* 7 days ahead of now, we actually need number_of_days_in_this_month */

	/* Remove all of the previous appointments */
	if (appointments != NULL) {
		g_debug("Freeing old appointments");
		while (appointments != NULL) {
			DbusmenuMenuitem * litem =  DBUSMENU_MENUITEM(appointments->data);
			g_debug("Freeing old appointment: %p", litem);
			// Remove all the existing menu items which are in appointments.
			appointments = g_list_remove(appointments, litem);
			dbusmenu_menuitem_child_delete(root, DBUSMENU_MENUITEM(litem));
			g_object_unref(G_OBJECT(litem));
		}
	}
	
	// TODO Remove all highlights from the calendar widget
	
	if (!e_cal_get_sources(&sources, E_CAL_SOURCE_TYPE_EVENT, &gerror)) {
		g_debug("Failed to get ecal sources\n");
		return FALSE;
	}
	
	// Free comp_instances if not NULL
	if (comp_instances != NULL) {
		g_debug("Freeing comp_instances: may be an overlap\n");
		for (l = comp_instances; l; l = l->next) {
			const struct comp_instance *ci = l->data;
			g_object_unref(ci->comp);
			g_list_free(comp_instances);
			comp_instances = NULL;
		}
	}
	
	// iterate the query for all sources
	for (g = e_source_list_peek_groups (sources); g; g = g->next) {
		ESourceGroup *group = E_SOURCE_GROUP (g->data);
		GSList *s;
		
		for (s = e_source_group_peek_sources (group); s; s = s->next) {
			ESource *source = E_SOURCE (s->data);
			//g_signal_connect (G_OBJECT(source), "changed", G_CALLBACK (update_appointment_menu_items), NULL);
			ECal *ecal = e_cal_new(source, E_CAL_SOURCE_TYPE_EVENT);
			e_cal_set_auth_func (ecal, (ECalAuthFunc) auth_func, NULL);
			
			if (!e_cal_open(ecal, FALSE, &gerror)) {
				g_debug("Failed to get ecal sources %s", gerror->message);
				g_error_free(gerror);
				gerror = NULL;
				continue;
        	}
			
<<<<<<< HEAD
			g_debug("Generating instances");
			e_cal_generate_instances (ecal, t1, t2, (ECalRecurInstanceFn) populate_appointment_instances, (gpointer) source);
			g_debug("Number of objects returned: %d", g_list_length(comp_instances));
=======
			g_debug("Getting objects with query: %s", query);
			if (!e_cal_get_object_list_as_comp(ecal, query, &objects, &gerror)) {
				g_debug("Failed to get objects\n");
				g_free(ecal);
				gerror = NULL;
				continue;
			}
			g_debug("Number of objects returned: %d", g_list_length(objects));
			
			if (allobjects == NULL) {
				allobjects = objects;
			} else if (objects != NULL) {
				allobjects = g_list_concat(allobjects, objects);
				g_object_unref(objects);
			}
>>>>>>> dd686e3e
		}
	}
	GList *sorted_comp_instances = g_list_sort(comp_instances, compare_comp_instances);
	comp_instances = NULL;
	i = 0;
	
	gtk_icon_size_lookup(GTK_ICON_SIZE_MENU, &width, &height);
	if (width == 0) width = 12;
	if (height == 0) height = 12;
	for (l = sorted_comp_instances; l; l = l->next) {
		struct comp_instance *ci = l->data;
		ECalComponent *ecalcomp = ci->comp;
		ECalComponentText valuetext;
		//ECalComponentDateTime datetime;
		gchar *summary, *cmd;
		char right[20];
		//const gchar *uri;
		DbusmenuMenuitem * item;

		g_debug("Start Object %p", ecalcomp);
		
		// TODO Mark days
		
		if (i >= 5) continue;
		i++;
		
		item = dbusmenu_menuitem_new();
		dbusmenu_menuitem_property_set       (item, DBUSMENU_MENUITEM_PROP_TYPE, APPOINTMENT_MENUITEM_TYPE);
		dbusmenu_menuitem_property_set_bool  (item, DBUSMENU_MENUITEM_PROP_ENABLED, TRUE);
		dbusmenu_menuitem_property_set_bool  (item, DBUSMENU_MENUITEM_PROP_VISIBLE, TRUE);
	
        // Label text        
		e_cal_component_get_summary (ecalcomp, &valuetext);
		summary = g_strdup (valuetext.value);

		dbusmenu_menuitem_property_set (item, APPOINTMENT_MENUITEM_PROP_LABEL, summary);
		g_debug("Summary: %s", summary);
		g_free (summary);
		
		//appointment_zone = icaltimezone_get_builtin_timezone_from_tzid(datetime.tzid);
		//current_zone = icaltimezone_get_builtin_timezone_from_tzid(current_timezone);
		//if (!appointment_zone || datetime.value->is_date) { // If it's today put in the current timezone?
		//	appointment_zone = current_zone;
		//}
		// FIXME need to get the timezone of the above datetime, 
		// and get the icaltimezone of the geoclue timezone/selected timezone (whichever is preferred)
		// TODO: Convert the timezone into a 3 letter abbreviation if it's different to current_timezone
		// TODO: Add the appointment timezone to the list if it's not already there. 
		
		//tmp_tm = icaltimetype_to_tm_with_zone (datetime.value, appointment_zone, current_zone);
		
		// Due text
		ECalComponentVType vtype = e_cal_component_get_vtype (ecalcomp);
		
		// Get today
		time_t curtime = time(NULL);
  		struct tm *today = localtime(&curtime);
		
		int mday = today->tm_mday;
		int mon = today->tm_mon;
		int year = today->tm_year;
		
		struct tm *due;
		g_debug("Start time %s", ctime(&ci->start));
		if (vtype == E_CAL_COMPONENT_EVENT) due = localtime(&ci->start);
		else if (vtype == E_CAL_COMPONENT_TODO) due = localtime(&ci->end);
		else continue;
		
		strftime(right, 20, "%a %l:%M %p", due);
		g_debug("Start time %s -> %s", asctime(due), right);

		int dmday = due->tm_mday;
		int dmon = due->tm_mon;
		int dyear = due->tm_year;
		
		if ((mday == dmday) && (mon == dmon) && (year == dyear))
			strftime(right, 20, "%l:%M %p", due);
		else
			strftime(right, 20, "%a %l:%M %p", due);
			
		g_debug("Appointment time: %s", right);
		//g_debug("Appointment timezone: %s", datetime.tzid);
		//g_debug("Appointment timezone: %s", icaltimezone_get_tzid(appointment_zone)); // These two should be the same
		//g_debug("Calendar timezone: %s", ecal_timezone);
		
		dbusmenu_menuitem_property_set (item, APPOINTMENT_MENUITEM_PROP_RIGHT, right);
		
		//e_cal_component_free_datetime (&datetime);
		
		
		// Now we pull out the URI for the calendar event and try to create a URI that'll work when we execute evolution
		// FIXME Because the URI stuff is really broken, we're going to open the calendar at todays date instead
		//e_cal_component_get_uid(ecalcomp, &uri);
		ad = isodate_from_time_t(mktime(due));
		cmd = g_strconcat("evolution calendar:///?startdate=", ad, NULL);
		g_signal_connect (G_OBJECT(item), DBUSMENU_MENUITEM_SIGNAL_ITEM_ACTIVATED,
						  G_CALLBACK (activate_cb), cmd);
		
		g_debug("Command to Execute: %s", cmd);

        const gchar *color_spec = e_source_peek_color_spec(ci->source);
        g_debug("Colour to use: %s", color_spec);
			
		// Draw the correct icon for the appointment type and then tint it using mask fill.
		// For now we'll create a circle
        if (color_spec != NULL) {
        	// Fixme causes segfault, but we have colours now yay!
        	GdkColor color;
        	gdk_color_parse (color_spec, &color);	
			                                    
        	cairo_surface_t *surface = cairo_image_surface_create( CAIRO_FORMAT_ARGB32, width, height ); 
			// Width keeps becoming zero!!
			if (width == 0) width = 12;
			if (height == 0) height = 12;
    		cairo_t *cr = cairo_create(surface);
			gdk_cairo_set_source_color(cr, &color);
			cairo_paint(cr);
    		cairo_set_source_rgba(cr, 0,0,0,0.5);
    		cairo_set_line_width(cr, 1);
    		cairo_rectangle (cr, 0.5, 0.5, width-1, height-1);
    		cairo_stroke(cr);
			// Convert to pixbuf, in gtk3 this is done with gdk_pixbuf_get_from_surface
			cairo_content_t content = cairo_surface_get_content (surface) | CAIRO_CONTENT_COLOR;
			// Width keeps becoming zero!!
			if (width == 0) width = 12;
			if (height == 0) height = 12;
			GdkPixbuf *pixbuf = gdk_pixbuf_new (GDK_COLORSPACE_RGB, 
			                                    !!(content & CAIRO_CONTENT_ALPHA), 
			                                    8, width, height);
			if (pixbuf != NULL) {               
				gint sstride = cairo_image_surface_get_stride( surface ); 
				gint dstride = gdk_pixbuf_get_rowstride (pixbuf);
				guchar *spixels = cairo_image_surface_get_data( surface );
				guchar *dpixels = gdk_pixbuf_get_pixels (pixbuf);

	  			int x, y;
	  			for (y = 0; y < height; y++) {
					guint32 *src = (guint32 *) spixels;

					for (x = 0; x < width; x++) {
						guint alpha = src[x] >> 24;

						if (alpha == 0) {
		      				dpixels[x * 4 + 0] = 0;
		      				dpixels[x * 4 + 1] = 0;
		      				dpixels[x * 4 + 2] = 0;
		    			} else {
							dpixels[x * 4 + 0] = (((src[x] & 0xff0000) >> 16) * 255 + alpha / 2) / alpha;
							dpixels[x * 4 + 1] = (((src[x] & 0x00ff00) >>  8) * 255 + alpha / 2) / alpha;
							dpixels[x * 4 + 2] = (((src[x] & 0x0000ff) >>  0) * 255 + alpha / 2) / alpha;
						}
						dpixels[x * 4 + 3] = alpha;
					}
					spixels += sstride;
					dpixels += dstride;
	  			}

				cairo_surface_destroy (surface);
				cairo_destroy(cr);
			
				dbusmenu_menuitem_property_set_image (item, APPOINTMENT_MENUITEM_PROP_ICON, pixbuf);
			}
		}
		dbusmenu_menuitem_child_add_position (root, item, 2+i);
		appointments = g_list_append         (appointments, item); // Keep track of the items here to make them east to remove
		g_debug("Adding appointment: %p", item);
	}
	
    if (gerror != NULL) g_error_free(gerror);
<<<<<<< HEAD
	for (l = sorted_comp_instances; l; l = l->next) { 
		const struct comp_instance *ci = l->data;
		g_object_unref(ci->comp);
		g_list_free(sorted_comp_instances);
	}
	
	updating_appointments = FALSE;
=======
	g_object_unref(allobjects);
>>>>>>> dd686e3e
	g_debug("End of objects");
	return TRUE;
}

/* Looks for the time and date admin application and enables the
   item we have one */
static gboolean
check_for_timeadmin (gpointer user_data)
{
	g_return_val_if_fail (settings != NULL, FALSE);

	gchar * timeadmin = g_find_program_in_path("indicator-datetime-preferences");
	if (timeadmin != NULL) {
		g_debug("Found the indicator-datetime-preferences application: %s", timeadmin);
		dbusmenu_menuitem_property_set_bool(settings, DBUSMENU_MENUITEM_PROP_ENABLED, TRUE);
		g_free(timeadmin);
	} else {
		g_debug("Unable to find indicator-datetime-preferences app.");
		dbusmenu_menuitem_property_set_bool(settings, DBUSMENU_MENUITEM_PROP_ENABLED, FALSE);
	}

	return FALSE;
}

static void
show_locations_changed (void)
{
	/* Re-calculate */
	check_timezone_sync();
}

/* Does the work to build the default menu, really calls out
   to other functions but this is the core to clean up the
   main function. */
static void
build_menus (DbusmenuMenuitem * root)
{
	g_debug("Building Menus.");
	if (date == NULL) {
		date = dbusmenu_menuitem_new();
		dbusmenu_menuitem_property_set     (date, DBUSMENU_MENUITEM_PROP_LABEL, _("No date yet..."));
		dbusmenu_menuitem_property_set_bool(date, DBUSMENU_MENUITEM_PROP_ENABLED, FALSE);
		dbusmenu_menuitem_child_append(root, date);

		g_idle_add(update_datetime, NULL);
	}

	if (calendar == NULL) {
		calendar = dbusmenu_menuitem_new();
		dbusmenu_menuitem_property_set (calendar, DBUSMENU_MENUITEM_PROP_TYPE, DBUSMENU_CALENDAR_MENUITEM_TYPE);
		/* insensitive until we check for available apps */
		dbusmenu_menuitem_property_set_bool(calendar, DBUSMENU_MENUITEM_PROP_ENABLED, FALSE);
		g_signal_connect (G_OBJECT(calendar), DBUSMENU_MENUITEM_SIGNAL_ITEM_ACTIVATED,
						  G_CALLBACK (activate_cb), "evolution -c calendar");
		dbusmenu_menuitem_child_append(root, calendar);

		g_idle_add(check_for_calendar, NULL);
	}
	
	locations_separator = dbusmenu_menuitem_new();
	dbusmenu_menuitem_property_set(locations_separator, DBUSMENU_MENUITEM_PROP_TYPE, DBUSMENU_CLIENT_TYPES_SEPARATOR);
	dbusmenu_menuitem_property_set_bool (locations_separator, DBUSMENU_MENUITEM_PROP_VISIBLE, FALSE);
	dbusmenu_menuitem_child_append(root, locations_separator);

	geo_location = dbusmenu_menuitem_new();
	dbusmenu_menuitem_property_set      (geo_location, DBUSMENU_MENUITEM_PROP_TYPE, TIMEZONE_MENUITEM_TYPE);
	set_timezone_label (geo_location, "");
	dbusmenu_menuitem_property_set_bool (geo_location, DBUSMENU_MENUITEM_PROP_ENABLED, FALSE);
	dbusmenu_menuitem_property_set_bool (geo_location, DBUSMENU_MENUITEM_PROP_VISIBLE, TRUE);
	dbusmenu_menuitem_child_append(root, geo_location);

	current_location = dbusmenu_menuitem_new();
	dbusmenu_menuitem_property_set      (current_location, DBUSMENU_MENUITEM_PROP_TYPE, TIMEZONE_MENUITEM_TYPE);
	set_timezone_label (current_location, "");
	dbusmenu_menuitem_property_set_bool (current_location, DBUSMENU_MENUITEM_PROP_ENABLED, FALSE);
	dbusmenu_menuitem_property_set_bool (current_location, DBUSMENU_MENUITEM_PROP_VISIBLE, FALSE);
	dbusmenu_menuitem_child_append(root, current_location);
	
	check_timezone_sync();
	
	g_signal_connect (conf, "changed::" SETTINGS_SHOW_LOCATIONS_S, G_CALLBACK (show_locations_changed), NULL);
	g_signal_connect (conf, "changed::" SETTINGS_LOCATIONS_S, G_CALLBACK (show_locations_changed), NULL);
	g_signal_connect (conf, "changed::" SETTINGS_SHOW_EVENTS_S, G_CALLBACK (show_events_changed), NULL);

	DbusmenuMenuitem * separator = dbusmenu_menuitem_new();
	dbusmenu_menuitem_property_set(separator, DBUSMENU_MENUITEM_PROP_TYPE, DBUSMENU_CLIENT_TYPES_SEPARATOR);
	dbusmenu_menuitem_child_append(root, separator);

	settings = dbusmenu_menuitem_new();
	dbusmenu_menuitem_property_set     (settings, DBUSMENU_MENUITEM_PROP_LABEL, _("Time & Date Settings..."));
	/* insensitive until we check for available apps */
	dbusmenu_menuitem_property_set_bool(settings, DBUSMENU_MENUITEM_PROP_ENABLED, FALSE);
	g_signal_connect(G_OBJECT(settings), DBUSMENU_MENUITEM_SIGNAL_ITEM_ACTIVATED, G_CALLBACK(activate_cb), "indicator-datetime-preferences");
	dbusmenu_menuitem_child_append(root, settings);
	g_idle_add(check_for_timeadmin, NULL);

	return;
}

/* Run when the timezone file changes */
static void
timezone_changed (GFileMonitor * monitor, GFile * file, GFile * otherfile, GFileMonitorEvent event, gpointer user_data)
{
	update_current_timezone();
	datetime_interface_update(DATETIME_INTERFACE(user_data));
	update_datetime(NULL);
	setup_timer();
	return;
}

/* Set up monitoring the timezone file */
static void
build_timezone (DatetimeInterface * dbus)
{
	GFile * timezonefile = g_file_new_for_path(TIMEZONE_FILE);
	GFileMonitor * monitor = g_file_monitor_file(timezonefile, G_FILE_MONITOR_NONE, NULL, NULL);
	if (monitor != NULL) {
		g_signal_connect(G_OBJECT(monitor), "changed", G_CALLBACK(timezone_changed), dbus);
		g_debug("Monitoring timezone file: '" TIMEZONE_FILE "'");
	} else {
		g_warning("Unable to monitor timezone file: '" TIMEZONE_FILE "'");
	}
	return;
}

/* Source ID for the timer */
static guint timer = 0;

/* Execute at a given time, update and setup a new
   timer to go again.  */
static gboolean
timer_func (gpointer user_data)
{
	timer = 0;
	/* Reset up each time to reduce error */
	setup_timer();
	update_datetime(NULL);
	return FALSE;
}

/* Sets up the time to launch the timer to update the
   date in the datetime entry */
static void
setup_timer (void)
{
	if (timer != 0) {
		g_source_remove(timer);
		timer = 0;
	}

	time_t t;
	t = time(NULL);
	struct tm * ltime = localtime(&t);

	timer = g_timeout_add_seconds(((23 - ltime->tm_hour) * 60 * 60) +
	                              ((59 - ltime->tm_min) * 60) +
	                              ((60 - ltime->tm_sec)) + 60 /* one minute past */,
	                              timer_func, NULL);

	return;
}

/* Callback from getting the address */
static void
geo_address_cb (GeoclueAddress * address, int timestamp, GHashTable * addy_data, GeoclueAccuracy * accuracy, GError * error, gpointer user_data)
{
	if (error != NULL) {
		g_warning("Unable to get Geoclue address: %s", error->message);
		return;
	}

	g_debug("Geoclue timezone is: %s", (gchar *)g_hash_table_lookup(addy_data, "timezone"));

	if (geo_timezone != NULL) {
		g_free(geo_timezone);
		geo_timezone = NULL;
	}

	gpointer tz_hash = g_hash_table_lookup(addy_data, "timezone");
	if (tz_hash != NULL) {
		geo_timezone = g_strdup((gchar *)tz_hash);
	}

	check_timezone_sync();

	return;
}

/* Clean up the reference we kept to the address and make sure to
   drop the signals incase someone else has one. */
static void
geo_address_clean (void)
{
	if (geo_address == NULL) {
		return;
	}

	g_signal_handlers_disconnect_by_func(G_OBJECT(geo_address), geo_address_cb, NULL);
	g_object_unref(G_OBJECT(geo_address));

	geo_address = NULL;

	return;
}

/* Clean up and remove all signal handlers from the client as we
   unreference it as well. */
static void
geo_client_clean (void)
{
	if (geo_master == NULL) {
		return;
	}

	g_signal_handlers_disconnect_by_func(G_OBJECT(geo_master), geo_client_invalid, NULL);
	g_signal_handlers_disconnect_by_func(G_OBJECT(geo_master), geo_address_change, NULL);
	g_object_unref(G_OBJECT(geo_master));

	geo_master = NULL;

	return;
}

/* Callback from creating the address */
static void
geo_create_address (GeoclueMasterClient * master, GeoclueAddress * address, GError * error, gpointer user_data)
{
	if (error != NULL) {
		g_warning("Unable to create GeoClue address: %s", error->message);
		return;
	}

	/* We shouldn't have created a new address if we already had one
	   so this is a warning.  But, it really is only a mem-leak so we
	   don't need to error out. */
	g_warn_if_fail(geo_address == NULL);
	geo_address_clean();

	g_debug("Created Geoclue Address");
	geo_address = address;
	g_object_ref(G_OBJECT(geo_address));

	geoclue_address_get_address_async(geo_address, geo_address_cb, NULL);

	g_signal_connect(G_OBJECT(address), "address-changed", G_CALLBACK(geo_address_cb), NULL);

	return;
}

/* Callback from setting requirements */
static void
geo_req_set (GeoclueMasterClient * master, GError * error, gpointer user_data)
{
	if (error != NULL) {
		g_warning("Unable to set Geoclue requirements: %s", error->message);
	}
	return;
}

/* Client is killing itself rather oddly */
static void
geo_client_invalid (GeoclueMasterClient * client, gpointer user_data)
{
	g_warning("Master client invalid, rebuilding.");

	/* Client changes we can assume the address is now invalid so we
	   need to unreference the one we had. */
	geo_address_clean();

	/* And our master client is invalid */
	geo_client_clean();

	GeoclueMaster * master = geoclue_master_get_default();
	geoclue_master_create_client_async(master, geo_create_client, NULL);

	if (geo_timezone != NULL) {
		g_free(geo_timezone);
		geo_timezone = NULL;
	}

	check_timezone_sync();

	return;
}

/* Address provider changed, we need to get that one */
static void
geo_address_change (GeoclueMasterClient * client, gchar * a, gchar * b, gchar * c, gchar * d, gpointer user_data)
{
	g_warning("Address provider changed.  Let's change");

	/* If the address is supposed to have changed we need to drop the old
	   address before starting to get the new one. */
	geo_address_clean();

	geoclue_master_client_create_address_async(geo_master, geo_create_address, NULL);

	if (geo_timezone != NULL) {
		g_free(geo_timezone);
		geo_timezone = NULL;
	}

	check_timezone_sync();

	return;
}

/* Callback from creating the client */
static void
geo_create_client (GeoclueMaster * master, GeoclueMasterClient * client, gchar * path, GError * error, gpointer user_data)
{
	g_debug("Created Geoclue client at: %s", path);

	geo_master = client;

	if (geo_master != NULL) {
		g_warning(_("Unable to get a GeoClue client!  Geolocation based timezone support will not be available."));
		return;
	}

	g_object_ref(G_OBJECT(geo_master));

	/* New client, make sure we don't have an address hanging on */
	geo_address_clean();

	geoclue_master_client_set_requirements_async(geo_master,
	                                             GEOCLUE_ACCURACY_LEVEL_REGION,
	                                             0,
	                                             FALSE,
	                                             GEOCLUE_RESOURCE_ALL,
	                                             geo_req_set,
	                                             NULL);

	geoclue_master_client_create_address_async(geo_master, geo_create_address, NULL);

	g_signal_connect(G_OBJECT(client), "invalidated", G_CALLBACK(geo_client_invalid), NULL);
	g_signal_connect(G_OBJECT(client), "address-provider-changed", G_CALLBACK(geo_address_change), NULL);

	return;
}

/* Repsonds to the service object saying it's time to shutdown.
   It stops the mainloop. */
static void 
service_shutdown (IndicatorService * service, gpointer user_data)
{
	g_warning("Shutting down service!");
	g_main_loop_quit(mainloop);
	return;
}

/* Function to build everything up.  Entry point from asm. */
int
main (int argc, char ** argv)
{
	g_type_init();

	/* Acknowledging the service init and setting up the interface */
	service = indicator_service_new_version(SERVICE_NAME, SERVICE_VERSION);
	g_signal_connect(service, INDICATOR_SERVICE_SIGNAL_SHUTDOWN, G_CALLBACK(service_shutdown), NULL);

	/* Setting up i18n and gettext.  Apparently, we need
	   all of these. */
	setlocale (LC_ALL, "");
	bindtextdomain (GETTEXT_PACKAGE, GNOMELOCALEDIR);
	textdomain (GETTEXT_PACKAGE);

	/* Set up GSettings */
	conf = g_settings_new(SETTINGS_INTERFACE);
	// TODO Add a signal handler to catch gsettings changes and respond to them

	/* Building the base menu */
	server = dbusmenu_server_new(MENU_OBJ);
	root = dbusmenu_menuitem_new();
	dbusmenu_server_set_root(server, root);
	
	build_menus(root);
	
	/* Cache the timezone */
	update_current_timezone();

	/* Setup geoclue */
	GeoclueMaster * master = geoclue_master_get_default();
	geoclue_master_create_client_async(master, geo_create_client, NULL);

	/* Setup dbus interface */
	dbus = g_object_new(DATETIME_INTERFACE_TYPE, NULL);

	/* Setup timezone watch */
	build_timezone(dbus);

	/* Setup the timer */
	setup_timer();

	mainloop = g_main_loop_new(NULL, FALSE);
	g_main_loop_run(mainloop);

	g_object_unref(G_OBJECT(conf));
	g_object_unref(G_OBJECT(master));
	g_object_unref(G_OBJECT(dbus));
	g_object_unref(G_OBJECT(service));
	g_object_unref(G_OBJECT(server));
	g_object_unref(G_OBJECT(root));

	geo_address_clean();
	geo_client_clean();

	return 0;
}<|MERGE_RESOLUTION|>--- conflicted
+++ resolved
@@ -53,6 +53,7 @@
 #include "dbus-shared.h"
 #include "settings-shared.h"
 #include "utils.h"
+
 
 static void geo_create_client (GeoclueMaster * master, GeoclueMasterClient * client, gchar * path, GError * error, gpointer user_data);
 static gboolean update_appointment_menu_items (gpointer user_data);
@@ -135,7 +136,7 @@
 	} else {
 		g_debug("Timezones are different");
 	}
-	
+
 	gboolean show = g_settings_get_boolean (conf, SETTINGS_SHOW_LOCATIONS_S);
 
 	if (geo_location != NULL && current_location != NULL) {
@@ -286,7 +287,6 @@
 	return TRUE;
 }
 
-<<<<<<< HEAD
 static guint ecaltimer = 0;
 
 static void
@@ -329,8 +329,6 @@
 	}
 }
 
-=======
->>>>>>> dd686e3e
 /* Looks for the calendar application and enables the item if
    we have one, starts ecal timer if events are turned on */
 static gboolean
@@ -345,13 +343,6 @@
 		g_debug("Found the calendar application: %s", evo);
 		dbusmenu_menuitem_property_set_bool(calendar, DBUSMENU_MENUITEM_PROP_ENABLED, TRUE);
 		dbusmenu_menuitem_property_set_bool(calendar, DBUSMENU_MENUITEM_PROP_VISIBLE, TRUE);
-<<<<<<< HEAD
-=======
-
-		DbusmenuMenuitem * separator = dbusmenu_menuitem_new();
-		dbusmenu_menuitem_property_set(separator, DBUSMENU_MENUITEM_PROP_TYPE, DBUSMENU_CLIENT_TYPES_SEPARATOR);
-		dbusmenu_menuitem_child_add_position(root, separator, 2);
->>>>>>> dd686e3e
 
 		events_separator = dbusmenu_menuitem_new();
 		dbusmenu_menuitem_property_set(events_separator, DBUSMENU_MENUITEM_PROP_TYPE, DBUSMENU_CLIENT_TYPES_SEPARATOR);
@@ -362,7 +353,6 @@
 		g_signal_connect(G_OBJECT(add_appointment), DBUSMENU_MENUITEM_SIGNAL_ITEM_ACTIVATED, G_CALLBACK(activate_cb), "evolution -c calendar");
 		dbusmenu_menuitem_child_add_position (root, add_appointment, 3);
 
-<<<<<<< HEAD
 
 		if (g_settings_get_boolean(conf, SETTINGS_SHOW_EVENTS_S)) {
 			dbusmenu_menuitem_property_set_bool(add_appointment, DBUSMENU_MENUITEM_PROP_VISIBLE, TRUE);
@@ -374,12 +364,6 @@
 			stop_ecal_timer();
 		}
 		
-=======
-		// Update the calendar items every 5 minutes if it updates the first time
-		if (update_appointment_menu_items(NULL))
-			g_timeout_add_seconds(60*5, update_appointment_menu_items, NULL); 
-			
->>>>>>> dd686e3e
 		// Connect to event::month-changed 
 		g_signal_connect(calendar, "event::month-changed", G_CALLBACK(month_changed_cb), NULL);
 		g_free(evo);
@@ -394,7 +378,7 @@
 
 
 static gboolean
-update_timezone_menu_items(gpointer user_data) { 
+update_timezone_menu_items(gpointer user_data) {
 	g_debug("Updating timezone menu items");
 
 	gchar ** locations = g_settings_get_strv(conf, SETTINGS_LOCATIONS_S);
@@ -468,10 +452,6 @@
 	else component_name = "Calendar";
 	
 	gchar *password = e_passwords_get_password (component_name, key);
-<<<<<<< HEAD
-=======
-	gboolean remember;
->>>>>>> dd686e3e
 	
 	if (password == NULL) {
 		password = e_passwords_ask_password (
@@ -588,11 +568,8 @@
 	// tea timers, pomodoro timers etc... that people may add, this is hinted to in the spec.
 	if (calendar == NULL) return FALSE;
 	if (!g_settings_get_boolean(conf, SETTINGS_SHOW_EVENTS_S)) return FALSE;
-<<<<<<< HEAD
 	if (updating_appointments) return TRUE;
 	updating_appointments = TRUE;
-=======
->>>>>>> dd686e3e
 	
 	time_t t1, t2;
 	gchar *ad;
@@ -657,27 +634,9 @@
 				continue;
         	}
 			
-<<<<<<< HEAD
 			g_debug("Generating instances");
 			e_cal_generate_instances (ecal, t1, t2, (ECalRecurInstanceFn) populate_appointment_instances, (gpointer) source);
 			g_debug("Number of objects returned: %d", g_list_length(comp_instances));
-=======
-			g_debug("Getting objects with query: %s", query);
-			if (!e_cal_get_object_list_as_comp(ecal, query, &objects, &gerror)) {
-				g_debug("Failed to get objects\n");
-				g_free(ecal);
-				gerror = NULL;
-				continue;
-			}
-			g_debug("Number of objects returned: %d", g_list_length(objects));
-			
-			if (allobjects == NULL) {
-				allobjects = objects;
-			} else if (objects != NULL) {
-				allobjects = g_list_concat(allobjects, objects);
-				g_object_unref(objects);
-			}
->>>>>>> dd686e3e
 		}
 	}
 	GList *sorted_comp_instances = g_list_sort(comp_instances, compare_comp_instances);
@@ -847,7 +806,6 @@
 	}
 	
     if (gerror != NULL) g_error_free(gerror);
-<<<<<<< HEAD
 	for (l = sorted_comp_instances; l; l = l->next) { 
 		const struct comp_instance *ci = l->data;
 		g_object_unref(ci->comp);
@@ -855,9 +813,6 @@
 	}
 	
 	updating_appointments = FALSE;
-=======
-	g_object_unref(allobjects);
->>>>>>> dd686e3e
 	g_debug("End of objects");
 	return TRUE;
 }
