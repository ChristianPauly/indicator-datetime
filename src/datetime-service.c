--- conflicted
+++ resolved
@@ -56,15 +56,6 @@
 #include "utils.h"
 
 
-<<<<<<< HEAD
-#define SETTINGS_INTERFACE      "com.canonical.indicator.datetime"
-#define SETTINGS_LOCATIONS      "locations"
-#define SETTINGS_SHOW_CALENDAR  "show-calendar"
-#define SETTINGS_SHOW_EVENTS    "show-events"
-#define SETTINGS_SHOW_LOCATIONS "show-locations"
-
-=======
->>>>>>> 32d0a98b
 static void geo_create_client (GeoclueMaster * master, GeoclueMasterClient * client, gchar * path, GError * error, gpointer user_data);
 static gboolean update_appointment_menu_items (gpointer user_data);
 static gboolean update_timezone_menu_items(gpointer user_data);
@@ -137,13 +128,6 @@
 		g_debug("Timezones are different");
 	}
 	
-	if (!g_settings_get_boolean(conf, SETTINGS_SHOW_LOCATIONS)) {
-		dbusmenu_menuitem_property_set_bool (locations_separator, DBUSMENU_MENUITEM_PROP_VISIBLE, FALSE);
-		dbusmenu_menuitem_property_set_bool (current_location, DBUSMENU_MENUITEM_PROP_VISIBLE, FALSE);
-		dbusmenu_menuitem_property_set_bool (geo_location, DBUSMENU_MENUITEM_PROP_VISIBLE, FALSE);
-		return;
-	}
-
 	gboolean show = g_settings_get_boolean (conf, SETTINGS_SHOW_LOCATIONS_S);
 
 	if (geo_location != NULL && current_location != NULL) {
@@ -300,7 +284,7 @@
 {
 	g_return_val_if_fail (calendar != NULL, FALSE);
 	
-	if (!g_settings_get_boolean(conf, SETTINGS_SHOW_CALENDAR)) return FALSE;
+	if (!g_settings_get_boolean(conf, SETTINGS_SHOW_CALENDAR_S)) return FALSE;
 
 	gchar *evo = g_find_program_in_path("evolution");
 	if (evo != NULL) {
@@ -338,19 +322,9 @@
 
 static gboolean
 update_timezone_menu_items(gpointer user_data) {
-	if (!g_settings_get_boolean(conf, SETTINGS_SHOW_LOCATIONS)) {
-		dbusmenu_menuitem_property_set_bool (locations_separator, DBUSMENU_MENUITEM_PROP_VISIBLE, FALSE);
-		dbusmenu_menuitem_property_set_bool (current_location, DBUSMENU_MENUITEM_PROP_VISIBLE, FALSE);
-		dbusmenu_menuitem_property_set_bool (geo_location, DBUSMENU_MENUITEM_PROP_VISIBLE, FALSE);
-		return FALSE;
-	} 
 	g_debug("Updating timezone menu items");
-<<<<<<< HEAD
-
-	gchar ** locations = g_settings_get_strv(conf, SETTINGS_LOCATIONS);
-=======
+
 	gchar ** locations = g_settings_get_strv(conf, SETTINGS_LOCATIONS_S);
->>>>>>> 32d0a98b
 	if (locations == NULL) { 
 		g_debug("No locations configured (NULL)");
 		return FALSE;
@@ -416,7 +390,6 @@
 	else component_name = "Calendar";
 	
 	gchar *password = e_passwords_get_password (component_name, key);
-	gboolean remember;
 	
 	if (password == NULL) {
 		password = e_passwords_ask_password (
@@ -486,7 +459,7 @@
 	// FFR: we should take into account short term timers, for instance
 	// tea timers, pomodoro timers etc... that people may add, this is hinted to in the spec.
 	if (calendar == NULL) return FALSE;
-	if (!g_settings_get_boolean(conf, SETTINGS_SHOW_EVENTS)) return FALSE;
+	if (!g_settings_get_boolean(conf, SETTINGS_SHOW_EVENTS_S)) return FALSE;
 	
 	time_t t1, t2;
 	gchar *query, *is, *ie, *ad;
