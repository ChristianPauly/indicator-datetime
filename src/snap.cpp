/*
 * Copyright 2014 Canonical Ltd.
 *
 * This program is free software: you can redistribute it and/or modify it
 * under the terms of the GNU General Public License version 3, as published
 * by the Free Software Foundation.
 *
 * This program is distributed in the hope that it will be useful, but
 * WITHOUT ANY WARRANTY; without even the implied warranties of
 * MERCHANTABILITY, SATISFACTORY QUALITY, or FITNESS FOR A PARTICULAR
 * PURPOSE.  See the GNU General Public License for more details.
 *
 * You should have received a copy of the GNU General Public License along
 * with this program.  If not, see <http://www.gnu.org/licenses/>.
 *
 * Authors:
 *   Charles Kerr <charles.kerr@canonical.com>
 */

#include <datetime/snap.h>

#include <notifications/awake.h>
#include <notifications/sound.h>

#include <gst/gst.h>

#include <glib/gi18n.h>

#include <chrono>
#include <set>
#include <string>

namespace uin = unity::indicator::notifications;

namespace unity {
namespace indicator {
namespace datetime {

/***
****
***/

class Snap::Impl
{
public:

    Impl(const std::shared_ptr<unity::indicator::notifications::Engine>& engine,
         const std::shared_ptr<const Settings>& settings):
      m_engine(engine),
      m_settings(settings)
    {
    }

    ~Impl()
    {
        for (const auto& key : m_notifications)
            m_engine->close (key);
    }

    void operator()(const Appointment& appointment,
                    appointment_func show,
                    appointment_func dismiss)
    {
        if (!appointment.has_alarms)
        {
            dismiss(appointment);
            return;
        }

        // force the system to stay awake
        auto awake = std::make_shared<uin::Awake>(m_engine->app_name());

        // create the sound...
        const auto uri = get_alarm_uri(appointment, m_settings);
        const auto volume = m_settings->alarm_volume.get();
        const bool loop = m_engine->supports_actions();
        auto sound = std::make_shared<uin::Sound>(uri, volume, loop);

        // show a notification...
        const auto minutes = std::chrono::minutes(m_settings->alarm_duration.get());
        const bool interactive = m_engine->supports_actions();
        uin::Builder b;
        b.set_body (appointment.summary);
        b.set_icon_name ("alarm-clock");
        b.add_hint (uin::Builder::HINT_SNAP);
        b.add_hint (uin::Builder::HINT_TINT);
        const auto timestr = appointment.begin.format (_("%a, %X"));
        auto title = g_strdup_printf (_("Alarm %s"), timestr.c_str());
        b.set_title (title);
        g_free (title);
        b.set_timeout (std::chrono::duration_cast<std::chrono::seconds>(minutes));
        if (interactive) {
            b.add_action ("show", _("Show"));
            b.add_action ("dismiss", _("Dismiss"));
        }

        // add the 'sound' and 'awake' objects to the capture so that
        // they stay alive until the closed callback is called; i.e.,
        // for the lifespan of the notficiation
        b.set_closed_callback([appointment, show, dismiss, sound, awake]
                              (const std::string& action){
            if (action == "show")
                show(appointment);
            else
                dismiss(appointment);
        });

        const auto key = m_engine->show(b);
        if (key)
            m_notifications.insert (key);
        else
            show(appointment);
    }

private:

<<<<<<< HEAD
    std::string get_alarm_uri(const Appointment& appointment,
                              const std::shared_ptr<const Settings>& settings) const
=======
    void show()
    {
        const Appointment& appointment = m_appointment;

        /// strftime(3) format string for an alarm's snap decision
        const auto timestr = appointment.begin.format(_("%a, %X"));
        auto title = g_strdup_printf(_("Alarm %s"), timestr.c_str());
        const auto body = appointment.summary;
        const gchar* icon_name = "alarm-clock";

        m_nn = notify_notification_new(title, body.c_str(), icon_name);
        if (m_interactive)
        {
            const auto duration = std::chrono::minutes(m_sound_builder.duration_minutes());

            notify_notification_set_hint(m_nn, HINT_SNAP,
                                         g_variant_new_boolean(true));
            notify_notification_set_hint(m_nn, HINT_TINT,
                                         g_variant_new_boolean(true));
            notify_notification_set_hint(m_nn, HINT_TIMEOUT,
                                         g_variant_new_int32(std::chrono::duration_cast<std::chrono::milliseconds>(duration).count()));
            notify_notification_set_hint(m_nn, HINT_NONSHAPEDICON,
                                         g_variant_new_boolean(true));

            /// alarm popup dialog's button to show the active alarm
            notify_notification_add_action(m_nn, "show", _("Show"),
                                           on_snap_show, this, nullptr);
            /// alarm popup dialog's button to shut up the alarm
            notify_notification_add_action(m_nn, "dismiss", _("Dismiss"),
                                           on_snap_dismiss, this, nullptr);
            g_signal_connect(m_nn, "closed", G_CALLBACK(on_snap_closed), this);
        }

        bool shown = true;
        GError* error = nullptr;
        notify_notification_show(m_nn, &error);
        if (error != NULL)
        {
            g_critical("Unable to show snap decision for '%s': %s",
                       body.c_str(), error->message);
            g_error_free(error);
            shown = false;
        }

        // Loop the sound *only* if we're prompting the user for a response.
        // Otherwise, just play the sound once.
        m_sound_builder.set_looping (shown && m_interactive);
        m_sound.reset (m_sound_builder());

        // if showing the notification didn't work,
        // treat it as if the user clicked the 'show' button
        if (!shown)
        {
            on_snap_show(nullptr, nullptr, this);
            on_snap_dismiss(nullptr, nullptr, this);
        }

        g_free(title);
    }

    // user clicked 'show'
    static void on_snap_show(NotifyNotification*, gchar*, gpointer gself)
    {
        auto self = static_cast<Self*>(gself);
        self->m_response_value = RESPONSE_SHOW;
        self->m_sound.reset();
    }

    // user clicked 'dismiss'
    static void on_snap_dismiss(NotifyNotification*, gchar*, gpointer gself)
>>>>>>> 3cbae0cd
    {
        const char* FALLBACK {"/usr/share/sounds/ubuntu/ringtones/Suru arpeggio.ogg"};

        const std::string candidates[] = { appointment.audio_url,
                                           settings->alarm_sound.get(),
                                           FALLBACK };

        std::string uri;

        for(const auto& candidate : candidates)
        {
<<<<<<< HEAD
            if (gst_uri_is_valid (candidate.c_str()))
=======
            caps_set.insert((const char*)l->data);

            caps_str += (const char*) l->data;;
            if (l->next != nullptr)
              caps_str += ", ";
        }
        g_debug("%s notify_get_server() returned [%s]", G_STRFUNC, caps_str.c_str());
        g_list_free_full(caps_gl, g_free);
        return caps_set;
    }

    static bool get_interactive()
    {
        static bool interactive;

	static std::once_flag once;
        std::call_once(once, [](){
            interactive = get_server_caps().count("actions") != 0;
        });

        return interactive;
    }

    /***
    ****
    ***/

    typedef Popup Self;

    const Appointment m_appointment;
    const bool m_interactive;
    SoundBuilder m_sound_builder;
    std::unique_ptr<Sound> m_sound;
    core::Signal<Response> m_response;
    Response m_response_value = RESPONSE_CLOSE;
    NotifyNotification* m_nn = nullptr;

    static constexpr char const * HINT_SNAP {"x-canonical-snap-decisions"};
    static constexpr char const * HINT_TINT {"x-canonical-private-button-tint"};
    static constexpr char const * HINT_TIMEOUT {"x-canonical-snap-decisions-timeout"};
    static constexpr char const * HINT_NONSHAPEDICON {"x-canonical-non-shaped-icon"};
};

/** 
***  libnotify -- snap decisions
**/

std::string get_alarm_uri(const Appointment& appointment,
                          const std::shared_ptr<const Settings>& settings)
{
    const char* FALLBACK {"/usr/share/sounds/ubuntu/ringtones/Suru arpeggio.ogg"};

    const std::string candidates[] = { appointment.audio_url,
                                       settings->alarm_sound.get(),
                                       FALLBACK };

    std::string uri;

    for(const auto& candidate : candidates)
    {
        if (gst_uri_is_valid (candidate.c_str()))
        {
            uri = candidate;
            break;
        }
        else if (g_file_test(candidate.c_str(), G_FILE_TEST_EXISTS))
        {
            gchar* tmp = gst_filename_to_uri(candidate.c_str(), nullptr);
            if (tmp != nullptr)
>>>>>>> 3cbae0cd
            {
                uri = candidate;
                break;
            }
            else if (g_file_test(candidate.c_str(), G_FILE_TEST_EXISTS))
            {
                gchar* tmp = gst_filename_to_uri(candidate.c_str(), nullptr);
                if (tmp != nullptr)
                {
                    uri = tmp;
                    g_free (tmp);
                    break;
                }
            }
        }

        return uri;
    }

    const std::shared_ptr<unity::indicator::notifications::Engine> m_engine;
    const std::shared_ptr<const Settings> m_settings;
    std::set<int> m_notifications;
};

/***
****
***/

Snap::Snap(const std::shared_ptr<unity::indicator::notifications::Engine>& engine,
           const std::shared_ptr<const Settings>& settings):
  impl(new Impl(engine, settings))
{
}

Snap::~Snap()
{
}

void
Snap::operator()(const Appointment& appointment,
                 appointment_func show,
                 appointment_func dismiss)
{
  (*impl)(appointment, show, dismiss);
}

/***
****
***/

} // namespace datetime
} // namespace indicator
} // namespace unity<|MERGE_RESOLUTION|>--- conflicted
+++ resolved
@@ -84,6 +84,7 @@
         b.set_icon_name ("alarm-clock");
         b.add_hint (uin::Builder::HINT_SNAP);
         b.add_hint (uin::Builder::HINT_TINT);
+        b.add_hint (uin::Builder::HINT_NONSHAPEDICON);
         const auto timestr = appointment.begin.format (_("%a, %X"));
         auto title = g_strdup_printf (_("Alarm %s"), timestr.c_str());
         b.set_title (title);
@@ -114,81 +115,8 @@
 
 private:
 
-<<<<<<< HEAD
     std::string get_alarm_uri(const Appointment& appointment,
                               const std::shared_ptr<const Settings>& settings) const
-=======
-    void show()
-    {
-        const Appointment& appointment = m_appointment;
-
-        /// strftime(3) format string for an alarm's snap decision
-        const auto timestr = appointment.begin.format(_("%a, %X"));
-        auto title = g_strdup_printf(_("Alarm %s"), timestr.c_str());
-        const auto body = appointment.summary;
-        const gchar* icon_name = "alarm-clock";
-
-        m_nn = notify_notification_new(title, body.c_str(), icon_name);
-        if (m_interactive)
-        {
-            const auto duration = std::chrono::minutes(m_sound_builder.duration_minutes());
-
-            notify_notification_set_hint(m_nn, HINT_SNAP,
-                                         g_variant_new_boolean(true));
-            notify_notification_set_hint(m_nn, HINT_TINT,
-                                         g_variant_new_boolean(true));
-            notify_notification_set_hint(m_nn, HINT_TIMEOUT,
-                                         g_variant_new_int32(std::chrono::duration_cast<std::chrono::milliseconds>(duration).count()));
-            notify_notification_set_hint(m_nn, HINT_NONSHAPEDICON,
-                                         g_variant_new_boolean(true));
-
-            /// alarm popup dialog's button to show the active alarm
-            notify_notification_add_action(m_nn, "show", _("Show"),
-                                           on_snap_show, this, nullptr);
-            /// alarm popup dialog's button to shut up the alarm
-            notify_notification_add_action(m_nn, "dismiss", _("Dismiss"),
-                                           on_snap_dismiss, this, nullptr);
-            g_signal_connect(m_nn, "closed", G_CALLBACK(on_snap_closed), this);
-        }
-
-        bool shown = true;
-        GError* error = nullptr;
-        notify_notification_show(m_nn, &error);
-        if (error != NULL)
-        {
-            g_critical("Unable to show snap decision for '%s': %s",
-                       body.c_str(), error->message);
-            g_error_free(error);
-            shown = false;
-        }
-
-        // Loop the sound *only* if we're prompting the user for a response.
-        // Otherwise, just play the sound once.
-        m_sound_builder.set_looping (shown && m_interactive);
-        m_sound.reset (m_sound_builder());
-
-        // if showing the notification didn't work,
-        // treat it as if the user clicked the 'show' button
-        if (!shown)
-        {
-            on_snap_show(nullptr, nullptr, this);
-            on_snap_dismiss(nullptr, nullptr, this);
-        }
-
-        g_free(title);
-    }
-
-    // user clicked 'show'
-    static void on_snap_show(NotifyNotification*, gchar*, gpointer gself)
-    {
-        auto self = static_cast<Self*>(gself);
-        self->m_response_value = RESPONSE_SHOW;
-        self->m_sound.reset();
-    }
-
-    // user clicked 'dismiss'
-    static void on_snap_dismiss(NotifyNotification*, gchar*, gpointer gself)
->>>>>>> 3cbae0cd
     {
         const char* FALLBACK {"/usr/share/sounds/ubuntu/ringtones/Suru arpeggio.ogg"};
 
@@ -200,79 +128,7 @@
 
         for(const auto& candidate : candidates)
         {
-<<<<<<< HEAD
             if (gst_uri_is_valid (candidate.c_str()))
-=======
-            caps_set.insert((const char*)l->data);
-
-            caps_str += (const char*) l->data;;
-            if (l->next != nullptr)
-              caps_str += ", ";
-        }
-        g_debug("%s notify_get_server() returned [%s]", G_STRFUNC, caps_str.c_str());
-        g_list_free_full(caps_gl, g_free);
-        return caps_set;
-    }
-
-    static bool get_interactive()
-    {
-        static bool interactive;
-
-	static std::once_flag once;
-        std::call_once(once, [](){
-            interactive = get_server_caps().count("actions") != 0;
-        });
-
-        return interactive;
-    }
-
-    /***
-    ****
-    ***/
-
-    typedef Popup Self;
-
-    const Appointment m_appointment;
-    const bool m_interactive;
-    SoundBuilder m_sound_builder;
-    std::unique_ptr<Sound> m_sound;
-    core::Signal<Response> m_response;
-    Response m_response_value = RESPONSE_CLOSE;
-    NotifyNotification* m_nn = nullptr;
-
-    static constexpr char const * HINT_SNAP {"x-canonical-snap-decisions"};
-    static constexpr char const * HINT_TINT {"x-canonical-private-button-tint"};
-    static constexpr char const * HINT_TIMEOUT {"x-canonical-snap-decisions-timeout"};
-    static constexpr char const * HINT_NONSHAPEDICON {"x-canonical-non-shaped-icon"};
-};
-
-/** 
-***  libnotify -- snap decisions
-**/
-
-std::string get_alarm_uri(const Appointment& appointment,
-                          const std::shared_ptr<const Settings>& settings)
-{
-    const char* FALLBACK {"/usr/share/sounds/ubuntu/ringtones/Suru arpeggio.ogg"};
-
-    const std::string candidates[] = { appointment.audio_url,
-                                       settings->alarm_sound.get(),
-                                       FALLBACK };
-
-    std::string uri;
-
-    for(const auto& candidate : candidates)
-    {
-        if (gst_uri_is_valid (candidate.c_str()))
-        {
-            uri = candidate;
-            break;
-        }
-        else if (g_file_test(candidate.c_str(), G_FILE_TEST_EXISTS))
-        {
-            gchar* tmp = gst_filename_to_uri(candidate.c_str(), nullptr);
-            if (tmp != nullptr)
->>>>>>> 3cbae0cd
             {
                 uri = candidate;
                 break;
