/*
 * Copyright 2014 Canonical Ltd.
 *
 * This program is free software: you can redistribute it and/or modify it
 * under the terms of the GNU General Public License version 3, as published
 * by the Free Software Foundation.
 *
 * This program is distributed in the hope that it will be useful, but
 * WITHOUT ANY WARRANTY; without even the implied warranties of
 * MERCHANTABILITY, SATISFACTORY QUALITY, or FITNESS FOR A PARTICULAR
 * PURPOSE.  See the GNU General Public License for more details.
 *
 * You should have received a copy of the GNU General Public License along
 * with this program.  If not, see <http://www.gnu.org/licenses/>.
 *
 * Authors:
 *   Charles Kerr <charles.kerr@canonical.com>
 */

#include <datetime/appointment.h>
#include <datetime/dbus-shared.h>
#include <datetime/formatter.h>
#include <datetime/snap.h>

#include <core/signal.h>

#include <gst/gst.h>
#include <libnotify/notify.h>

#include <glib/gi18n.h>
#include <glib.h>

#include <chrono>
#include <limits>
#include <mutex> // std::call_once()
#include <set>
#include <string>

namespace unity {
namespace indicator {
namespace datetime {

/***
****
***/

namespace
{

static constexpr char const * APP_NAME = {"indicator-datetime-service"};

/**
 * Plays a sound, possibly looping.
 */
class Sound
{
    typedef Sound Self;

public:

    Sound(const std::shared_ptr<Clock>& clock,
          const std::string& uri,
          unsigned int volume,
          unsigned int duration_minutes,
          bool loop):
        m_clock(clock),
        m_uri(uri),
        m_volume(volume),
        m_loop(loop),
        m_loop_end_time(clock->localtime().add_full(0, 0, 0, 0, (int)duration_minutes, 0.0))
    {
        // init GST once
	static std::once_flag once;
        std::call_once(once, [](){
            GError* error = nullptr;
            gst_init_check (nullptr, nullptr, &error);
            if (error)
            {
                g_critical("Unable to play alarm sound: %s", error->message);
                g_error_free(error);
            }
        });

        if (m_loop)
        {
            g_debug("Looping '%s' until cutoff time %s",
                    m_uri.c_str(),
                    m_loop_end_time.format("%F %T").c_str());
        }
        else
        {
            g_debug("Playing '%s' once", m_uri.c_str());
        }

        m_play = gst_element_factory_make("playbin", "play");

        auto bus = gst_pipeline_get_bus(GST_PIPELINE(m_play));
        m_watch_source = gst_bus_add_watch(bus, bus_callback, this);
        gst_object_unref(bus);

        play();
    }

    ~Sound()
    {
        stop();

        g_source_remove(m_watch_source);

        if (m_play != nullptr)
        {
            gst_element_set_state (m_play, GST_STATE_NULL);
            g_clear_pointer (&m_play, gst_object_unref);
        }
    }

private:

    void stop()
    {
        if (m_play != nullptr)
        {
            gst_element_set_state (m_play, GST_STATE_PAUSED);
        }
    }

    void play()
    {
       g_return_if_fail(m_play != nullptr);

       g_object_set(G_OBJECT (m_play), "uri", m_uri.c_str(),
                                       "volume", get_volume(),
                                       nullptr);
       gst_element_set_state (m_play, GST_STATE_PLAYING);
    }

    // convert settings range [1..100] to gst playbin's range is [0...1.0]
    gdouble get_volume() const
    {
        constexpr int in_range_lo = 1;
        constexpr int in_range_hi = 100;
        const double in = CLAMP(m_volume, in_range_lo, in_range_hi);
        const double pct = (in - in_range_lo) / (in_range_hi - in_range_lo);

        constexpr double out_range_lo = 0.0; 
        constexpr double out_range_hi = 1.0; 
        return out_range_lo + (pct * (out_range_hi - out_range_lo));
    }

    static gboolean bus_callback(GstBus*, GstMessage* msg, gpointer gself)
    {
        auto self = static_cast<Sound*>(gself);

        if ((GST_MESSAGE_TYPE(msg) == GST_MESSAGE_EOS) &&
            (self->m_loop) &&
            (self->m_clock->localtime() < self->m_loop_end_time))
        {
            gst_element_seek(self->m_play,
                             1.0,
                             GST_FORMAT_TIME,
                             GST_SEEK_FLAG_FLUSH,
                             GST_SEEK_TYPE_SET,
                             0,
                             GST_SEEK_TYPE_NONE,
                             (gint64)GST_CLOCK_TIME_NONE);
        }

        return G_SOURCE_CONTINUE; // keep listening
    }

    /***
    ****
    ***/

    const std::shared_ptr<Clock> m_clock;
    const std::string m_uri;
    const unsigned int m_volume;
    const bool m_loop;
    const DateTime m_loop_end_time;
    guint m_watch_source = 0;
    GstElement* m_play = nullptr;
};

class SoundBuilder
{
public:
    void set_clock(const std::shared_ptr<Clock>& c) {m_clock = c;}
    void set_uri(const std::string& uri) {m_uri = uri;}
    void set_volume(const unsigned int v) {m_volume = v;}
    void set_duration_minutes(unsigned int i) {m_duration_minutes=i;}
    unsigned int duration_minutes() const {return m_duration_minutes;}
    void set_looping(bool b) {m_looping=b;}

    Sound* operator()() {
        return new Sound (m_clock,
                          m_uri,
                          m_volume,
                          m_duration_minutes,
                          m_looping);
    }

private:
    std::shared_ptr<Clock> m_clock;
    std::string m_uri;
    unsigned int m_volume = 50;
    unsigned int m_duration_minutes = 30;
    bool m_looping = true;
};

/** 
***  libnotify -- snap decisions
**/

std::string get_alarm_uri(const Appointment& appointment,
                          const std::shared_ptr<const Settings>& settings)
{
    const char* FALLBACK {"/usr/share/sounds/ubuntu/ringtones/Suru arpeggio.ogg"};

    const std::string candidates[] = { appointment.audio_url,
                                       settings->alarm_sound.get(),
                                       FALLBACK };

    std::string uri;

    for(const auto& candidate : candidates)
    {
        if (gst_uri_is_valid (candidate.c_str()))
        {
            uri = candidate;
            break;
        }
        else if (g_file_test(candidate.c_str(), G_FILE_TEST_EXISTS))
        {
            gchar* tmp = gst_filename_to_uri(candidate.c_str(), nullptr);
            if (tmp != nullptr)
            {
                uri = tmp;
                g_free (tmp);
                break;
            }
        }
    }

    return uri;
}

int32_t n_existing_snaps = 0;

} // unnamed namespace

/**
 * A popup notification (with optional sound)
 * that emits a Response signal when done.
 */
class Snap::Popup
{
public:

    Popup(const Appointment& appointment, const SoundBuilder& sound_builder):
        m_appointment(appointment),
        m_interactive(get_interactive()),
        m_sound_builder(sound_builder),
        m_cancellable(g_cancellable_new())
    {
        g_bus_get (G_BUS_TYPE_SYSTEM, m_cancellable, on_system_bus_ready, this);

        show();
    }

    ~Popup()
    {
        if (m_cancellable != nullptr)
        {
            g_cancellable_cancel (m_cancellable);
            g_clear_object (&m_cancellable);
        }

        if (m_system_bus != nullptr)
        {
            unforce_awake ();
            unforce_screen ();
            g_clear_object (&m_system_bus);
        } 

        if (m_nn != nullptr)
        {
            notify_notification_clear_actions(m_nn);
            g_signal_handlers_disconnect_by_data(m_nn, this);
            g_clear_object(&m_nn);
        }
    }

    typedef enum
    {
        RESPONSE_SHOW,
        RESPONSE_DISMISS,
        RESPONSE_CLOSE
    }
    Response;

    core::Signal<Response>& response() { return m_response; }

private:

    void show()
    {
        const Appointment& appointment = m_appointment;

        /// strftime(3) format string for an alarm's snap decision
        const auto timestr = appointment.begin.format(_("%a, %X"));
        auto title = g_strdup_printf(_("Alarm %s"), timestr.c_str());
        const auto body = appointment.summary;
        const gchar* icon_name = "alarm-clock";

        m_nn = notify_notification_new(title, body.c_str(), icon_name);
        if (m_interactive)
        {
            const auto duration = std::chrono::minutes(m_sound_builder.duration_minutes());

            notify_notification_set_hint(m_nn, HINT_SNAP,
                                         g_variant_new_boolean(true));
            notify_notification_set_hint(m_nn, HINT_TINT,
                                         g_variant_new_boolean(true));
            notify_notification_set_hint(m_nn, HINT_TIMEOUT,
                                         g_variant_new_int32(std::chrono::duration_cast<std::chrono::milliseconds>(duration).count()));
            notify_notification_set_hint(m_nn, HINT_NONSHAPEDICON,
                                         g_variant_new_boolean(true));

            /// alarm popup dialog's button to show the active alarm
            notify_notification_add_action(m_nn, "show", _("Show"),
                                           on_snap_show, this, nullptr);
            /// alarm popup dialog's button to shut up the alarm
            notify_notification_add_action(m_nn, "dismiss", _("Dismiss"),
                                           on_snap_dismiss, this, nullptr);
            g_signal_connect(m_nn, "closed", G_CALLBACK(on_snap_closed), this);
        }

        bool shown = true;
        GError* error = nullptr;
        notify_notification_show(m_nn, &error);
        if (error != NULL)
        {
            g_critical("Unable to show snap decision for '%s': %s",
                       body.c_str(), error->message);
            g_error_free(error);
            shown = false;
        }

        // Loop the sound *only* if we're prompting the user for a response.
        // Otherwise, just play the sound once.
        m_sound_builder.set_looping (shown && m_interactive);
        m_sound.reset (m_sound_builder());

        // if showing the notification didn't work,
        // treat it as if the user clicked the 'show' button
        if (!shown)
        {
            on_snap_show(nullptr, nullptr, this);
            on_snap_dismiss(nullptr, nullptr, this);
        }

        g_free(title);
    }

    // user clicked 'show'
    static void on_snap_show(NotifyNotification*, gchar*, gpointer gself)
    {
        auto self = static_cast<Self*>(gself);
        self->m_response_value = RESPONSE_SHOW;
        self->m_sound.reset();
    }

    // user clicked 'dismiss'
    static void on_snap_dismiss(NotifyNotification*, gchar*, gpointer gself)
    {
        auto self = static_cast<Self*>(gself);
        self->m_response_value = RESPONSE_DISMISS;
        self->m_sound.reset();
    }

    // the popup was closed
    static void on_snap_closed(NotifyNotification*, gpointer gself)
    {
        auto self = static_cast<Self*>(gself);
        self->m_sound.reset();
        self->m_response(self->m_response_value);
    }

    /***
    ****  Interactive
    ***/

    static std::set<std::string> get_server_caps()
    {
        std::set<std::string> caps_set;
        auto caps_gl = notify_get_server_caps();
        std::string caps_str;
        for(auto l=caps_gl; l!=nullptr; l=l->next)
        {
            caps_set.insert((const char*)l->data);

            caps_str += (const char*) l->data;;
            if (l->next != nullptr)
              caps_str += ", ";
        }
        g_debug("%s notify_get_server() returned [%s]", G_STRFUNC, caps_str.c_str());
        g_list_free_full(caps_gl, g_free);
        return caps_set;
    }

    static bool get_interactive()
    {
        static bool interactive;

	static std::once_flag once;
        std::call_once(once, [](){
            interactive = get_server_caps().count("actions") != 0;
        });

        return interactive;
    }

    /***
    ****
    ***/

    static void on_system_bus_ready (GObject *, GAsyncResult *res, gpointer gself)
    {
        GError * error;
        GDBusConnection * system_bus;

        error = nullptr;
        system_bus = g_bus_get_finish (res, &error);
        if (error != nullptr)
        {
            if (!g_error_matches (error, G_IO_ERROR, G_IO_ERROR_CANCELLED))
                g_warning ("Unable to get bus: %s", error->message);

<<<<<<< HEAD
    static constexpr char const * HINT_SNAP {"x-canonical-snap-decisions"};
    static constexpr char const * HINT_TINT {"x-canonical-private-button-tint"};
    static constexpr char const * HINT_TIMEOUT {"x-canonical-snap-decisions-timeout"};
    static constexpr char const * HINT_NONSHAPEDICON {"x-canonical-non-shaped-icon"};
};
=======
            g_error_free (error);
        }
        else if (system_bus != nullptr)
        {
            auto self = static_cast<Popup*>(gself);

            self->m_system_bus = G_DBUS_CONNECTION (g_object_ref (system_bus));

            // ask powerd to keep the system awake
            static constexpr int32_t POWERD_SYS_STATE_ACTIVE = 1;
            g_dbus_connection_call (system_bus,
                                    BUS_POWERD_NAME,
                                    BUS_POWERD_PATH,
                                    BUS_POWERD_INTERFACE,
                                    "requestSysState",
                                    g_variant_new("(si)", APP_NAME, POWERD_SYS_STATE_ACTIVE),
                                    G_VARIANT_TYPE("(s)"),
                                    G_DBUS_CALL_FLAGS_NONE,
                                    -1,
                                    self->m_cancellable,
                                    on_force_awake_response,
                                    self);

            // ask unity-system-compositor to turn on the screen
            g_dbus_connection_call (system_bus,
                                    BUS_SCREEN_NAME,
                                    BUS_SCREEN_PATH,
                                    BUS_SCREEN_INTERFACE,
                                    "keepDisplayOn",
                                    nullptr,
                                    G_VARIANT_TYPE("(i)"),
                                    G_DBUS_CALL_FLAGS_NONE,
                                    -1,
                                    self->m_cancellable,
                                    on_force_screen_response,
                                    self);

            g_object_unref (system_bus);
        }
    }
>>>>>>> 25dedb41

    static void on_force_awake_response (GObject      * connection,
                                         GAsyncResult * res,
                                         gpointer       gself)
    {
        GError * error;
        GVariant * args;

        error = nullptr;
        args = g_dbus_connection_call_finish (G_DBUS_CONNECTION(connection), res, &error);
        if (error != nullptr)
        {
            if (!g_error_matches (error, G_IO_ERROR, G_IO_ERROR_CANCELLED))
                g_warning ("Unable to inhibit sleep: %s", error->message);

            g_error_free (error);
        }
        else
        {
            auto self = static_cast<Popup*>(gself);

            g_clear_pointer (&self->m_awake_cookie, g_free);
            g_variant_get (args, "(s)", &self->m_awake_cookie);
            g_debug ("m_awake_cookie is now '%s'", self->m_awake_cookie);
 
            g_variant_unref (args);
        }
    }

    static void on_force_screen_response (GObject      * connection,
                                          GAsyncResult * res,
                                          gpointer       gself)
    {
        GError * error;
        GVariant * args;

        error = nullptr;
        args = g_dbus_connection_call_finish (G_DBUS_CONNECTION(connection), res, &error);
        if (error != nullptr)
        {
            if (!g_error_matches (error, G_IO_ERROR, G_IO_ERROR_CANCELLED))
                g_warning ("Unable to turn on the screen: %s", error->message);

            g_error_free (error);
        }
        else
        {
            auto self = static_cast<Popup*>(gself);

            self->m_screen_cookie = NO_SCREEN_COOKIE;
            g_variant_get (args, "(i)", &self->m_screen_cookie);
            g_debug ("m_screen_cookie is now '%d'", self->m_screen_cookie);
 
            g_variant_unref (args);
        }
    }

    void unforce_awake ()
    {
        g_return_if_fail (G_IS_DBUS_CONNECTION(m_system_bus));

        if (m_awake_cookie != nullptr)
        {
            g_dbus_connection_call (m_system_bus,
                                    BUS_POWERD_NAME,
                                    BUS_POWERD_PATH,
                                    BUS_POWERD_INTERFACE,
                                    "clearSysState",
                                    g_variant_new("(s)", m_awake_cookie),
                                    nullptr,
                                    G_DBUS_CALL_FLAGS_NONE,
                                    -1,
                                    nullptr,
                                    nullptr,
                                    nullptr);

            g_clear_pointer (&m_awake_cookie, g_free);
        }
    }

    void unforce_screen ()
    {
        g_return_if_fail (G_IS_DBUS_CONNECTION(m_system_bus));

        if (m_screen_cookie != NO_SCREEN_COOKIE)
        {
            g_dbus_connection_call (m_system_bus,
                                    BUS_SCREEN_NAME,
                                    BUS_SCREEN_PATH,
                                    BUS_SCREEN_INTERFACE,
                                    "removeDisplayOnRequest",
                                    g_variant_new("(i)", m_screen_cookie),
                                    nullptr,
                                    G_DBUS_CALL_FLAGS_NONE,
                                    -1,
                                    nullptr,
                                    nullptr,
                                    nullptr);

            m_screen_cookie = NO_SCREEN_COOKIE;
        }
    }

    /***
    ****
    ***/

    typedef Popup Self;

    const Appointment m_appointment;
    const bool m_interactive;
    SoundBuilder m_sound_builder;
    std::unique_ptr<Sound> m_sound;
    core::Signal<Response> m_response;
    Response m_response_value = RESPONSE_CLOSE;
    NotifyNotification* m_nn = nullptr;
    GCancellable * m_cancellable = nullptr;
    GDBusConnection * m_system_bus = nullptr;
    char * m_awake_cookie = nullptr;
    int32_t m_screen_cookie = NO_SCREEN_COOKIE;

    static constexpr int32_t NO_SCREEN_COOKIE { std::numeric_limits<int32_t>::min() };

    static constexpr char const * HINT_SNAP {"x-canonical-snap-decisions"};
    static constexpr char const * HINT_TINT {"x-canonical-private-button-tint"};
    static constexpr char const * HINT_TIMEOUT {"x-canonical-snap-decisions-timeout"};
};

/***
****
***/

Snap::Snap(const std::shared_ptr<Clock>& clock,
           const std::shared_ptr<const Settings>& settings):
    m_clock(clock),
    m_settings(settings)
{
    if (!n_existing_snaps++ && !notify_init(APP_NAME))
        g_critical("libnotify initialization failed");
}

Snap::~Snap()
{
    for (auto popup : m_pending)
        delete popup;

    if (!--n_existing_snaps)
        notify_uninit();
}

void Snap::operator()(const Appointment& appointment,
                      appointment_func show,
                      appointment_func dismiss)
{
    if (!appointment.has_alarms)
    {
        dismiss(appointment);
        return;
    }

    // create a popup...
    SoundBuilder sound_builder;
    sound_builder.set_uri(get_alarm_uri(appointment, m_settings));
    sound_builder.set_volume(m_settings->alarm_volume.get());
    sound_builder.set_clock(m_clock);
    sound_builder.set_duration_minutes(m_settings->alarm_duration.get());
    auto popup = new Popup(appointment, sound_builder);

    m_pending.insert(popup);
     
    // listen for it to finish...
    popup->response().connect([this,
                               appointment,
                               show,
                               dismiss,
                               popup](Popup::Response response){

        m_pending.erase(popup);
     
        // we can't delete the Popup inside its response() signal handler
        // because core::signal deadlocks, so push that to an idle func
        g_idle_add([](gpointer gdata){
            delete static_cast<Popup*>(gdata);
            return G_SOURCE_REMOVE;
        }, popup);

        // maybe notify the client code that the popup's done
        if (response == Popup::RESPONSE_SHOW)
            show(appointment);
        else if (response == Popup::RESPONSE_DISMISS)
            dismiss(appointment);
    });
}

/***
****
***/

} // namespace datetime
} // namespace indicator
} // namespace unity<|MERGE_RESOLUTION|>--- conflicted
+++ resolved
@@ -436,13 +436,6 @@
             if (!g_error_matches (error, G_IO_ERROR, G_IO_ERROR_CANCELLED))
                 g_warning ("Unable to get bus: %s", error->message);
 
-<<<<<<< HEAD
-    static constexpr char const * HINT_SNAP {"x-canonical-snap-decisions"};
-    static constexpr char const * HINT_TINT {"x-canonical-private-button-tint"};
-    static constexpr char const * HINT_TIMEOUT {"x-canonical-snap-decisions-timeout"};
-    static constexpr char const * HINT_NONSHAPEDICON {"x-canonical-non-shaped-icon"};
-};
-=======
             g_error_free (error);
         }
         else if (system_bus != nullptr)
@@ -483,7 +476,6 @@
             g_object_unref (system_bus);
         }
     }
->>>>>>> 25dedb41
 
     static void on_force_awake_response (GObject      * connection,
                                          GAsyncResult * res,
@@ -610,6 +602,7 @@
     static constexpr char const * HINT_SNAP {"x-canonical-snap-decisions"};
     static constexpr char const * HINT_TINT {"x-canonical-private-button-tint"};
     static constexpr char const * HINT_TIMEOUT {"x-canonical-snap-decisions-timeout"};
+    static constexpr char const * HINT_NONSHAPEDICON {"x-canonical-non-shaped-icon"};
 };
 
 /***
