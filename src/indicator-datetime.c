/*
An indicator to time and date related information in the menubar.

Copyright 2010 Canonical Ltd.

Authors:
    Ted Gould <ted@canonical.com>

This program is free software: you can redistribute it and/or modify it 
under the terms of the GNU General Public License version 3, as published 
by the Free Software Foundation.

This program is distributed in the hope that it will be useful, but 
WITHOUT ANY WARRANTY; without even the implied warranties of 
MERCHANTABILITY, SATISFACTORY QUALITY, or FITNESS FOR A PARTICULAR 
PURPOSE.  See the GNU General Public License for more details.

You should have received a copy of the GNU General Public License along 
with this program.  If not, see <http://www.gnu.org/licenses/>.
*/

#ifdef HAVE_CONFIG_H
#include "config.h"
#endif

#include <locale.h>
#include <langinfo.h>
#include <string.h>
#include <time.h>

/* GStuff */
#include <glib.h>
#include <glib/gprintf.h>
#include <glib-object.h>
#include <glib/gi18n-lib.h>
#include <gio/gio.h>

/* Indicator Stuff */
#include <libindicator/indicator.h>
#include <libindicator/indicator-object.h>
#include <libindicator/indicator-service-manager.h>

/* DBusMenu */
#include <libdbusmenu-gtk/menu.h>
#include <libido/libido.h>
#include <libdbusmenu-gtk/menuitem.h>

#include "utils.h"
#include "dbus-shared.h"
#include "settings-shared.h"


#define INDICATOR_DATETIME_TYPE            (indicator_datetime_get_type ())
#define INDICATOR_DATETIME(obj)            (G_TYPE_CHECK_INSTANCE_CAST ((obj), INDICATOR_DATETIME_TYPE, IndicatorDatetime))
#define INDICATOR_DATETIME_CLASS(klass)    (G_TYPE_CHECK_CLASS_CAST ((klass), INDICATOR_DATETIME_TYPE, IndicatorDatetimeClass))
#define IS_INDICATOR_DATETIME(obj)         (G_TYPE_CHECK_INSTANCE_TYPE ((obj), INDICATOR_DATETIME_TYPE))
#define IS_INDICATOR_DATETIME_CLASS(klass) (G_TYPE_CHECK_CLASS_TYPE ((klass), INDICATOR_DATETIME_TYPE))
#define INDICATOR_DATETIME_GET_CLASS(obj)  (G_TYPE_INSTANCE_GET_CLASS ((obj), INDICATOR_DATETIME_TYPE, IndicatorDatetimeClass))

typedef struct _IndicatorDatetime         IndicatorDatetime;
typedef struct _IndicatorDatetimeClass    IndicatorDatetimeClass;
typedef struct _IndicatorDatetimePrivate  IndicatorDatetimePrivate;

struct _IndicatorDatetimeClass {
	IndicatorObjectClass parent_class;
};

struct _IndicatorDatetime {
	IndicatorObject parent;
	IndicatorDatetimePrivate * priv;
};

struct _IndicatorDatetimePrivate {
	GtkLabel * label;
	guint timer;

	gchar * time_string;

	gboolean show_clock;
	gint time_mode;
	gboolean show_seconds;
	gboolean show_date;
	gboolean show_day;
	gchar * custom_string;
	gboolean custom_show_seconds;

	gboolean show_week_numbers;
	gboolean show_calendar;
	gint week_start;
	
	guint idle_measure;
	gint  max_width;

	IndicatorServiceManager * sm;
	DbusmenuGtkMenu * menu;

	GCancellable * service_proxy_cancel;
	GDBusProxy * service_proxy;
	IdoCalendarMenuItem *ido_calendar;

	GList * timezone_items;

	GSettings * settings;

	GtkSizeGroup * indicator_right_group;
};

/* Enum for the properties so that they can be quickly
   found and looked up. */
enum {
	PROP_0,
	PROP_SHOW_CLOCK,
	PROP_TIME_FORMAT,
	PROP_SHOW_SECONDS,
	PROP_SHOW_DAY,
	PROP_SHOW_DATE,
	PROP_CUSTOM_TIME_FORMAT,
	PROP_SHOW_WEEK_NUMBERS,
	PROP_SHOW_CALENDAR
};

typedef struct _indicator_item_t indicator_item_t;
struct _indicator_item_t {
	IndicatorDatetime * self;
	DbusmenuMenuitem * mi;
	GtkWidget * gmi;
	GtkWidget * icon;
	GtkWidget * label;
	GtkWidget * right;
};

#define PROP_SHOW_CLOCK_S               "show-clock"
#define PROP_TIME_FORMAT_S              "time-format"
#define PROP_SHOW_SECONDS_S             "show-seconds"
#define PROP_SHOW_DAY_S                 "show-day"
#define PROP_SHOW_DATE_S                "show-date"
#define PROP_CUSTOM_TIME_FORMAT_S       "custom-time-format"
#define PROP_SHOW_WEEK_NUMBERS_S        "show-week-numbers"
#define PROP_SHOW_CALENDAR_S            "show-calendar"

#define INDICATOR_DATETIME_GET_PRIVATE(o) \
(G_TYPE_INSTANCE_GET_PRIVATE ((o), INDICATOR_DATETIME_TYPE, IndicatorDatetimePrivate))

enum {
	STRFTIME_MASK_NONE    = 0,      /* Hours or minutes as we always test those */
	STRFTIME_MASK_SECONDS = 1 << 0, /* Seconds count */
	STRFTIME_MASK_AMPM    = 1 << 1, /* AM/PM counts */
	STRFTIME_MASK_WEEK    = 1 << 2, /* Day of the week maters (Sat, Sun, etc.) */
	STRFTIME_MASK_DAY     = 1 << 3, /* Day of the month counts (Feb 1st) */
	STRFTIME_MASK_MONTH   = 1 << 4, /* Which month matters */
	STRFTIME_MASK_YEAR    = 1 << 5, /* Which year matters */
	/* Last entry, combines all previous */
	STRFTIME_MASK_ALL     = (STRFTIME_MASK_SECONDS | STRFTIME_MASK_AMPM | STRFTIME_MASK_WEEK | STRFTIME_MASK_DAY | STRFTIME_MASK_MONTH | STRFTIME_MASK_YEAR)
};

GType indicator_datetime_get_type (void);

static void indicator_datetime_class_init (IndicatorDatetimeClass *klass);
static void indicator_datetime_init       (IndicatorDatetime *self);
static void set_property (GObject * object, guint prop_id, const GValue * value, GParamSpec * pspec);
static void get_property (GObject * object, guint prop_id, GValue * value, GParamSpec * pspec);
static void indicator_datetime_dispose    (GObject *object);
static void indicator_datetime_finalize   (GObject *object);
static GtkLabel * get_label               (IndicatorObject * io);
static GtkMenu *  get_menu                (IndicatorObject * io);
static const gchar * get_accessible_desc  (IndicatorObject * io);
static GVariant * bind_enum_set           (const GValue * value, const GVariantType * type, gpointer user_data);
static gboolean bind_enum_get             (GValue * value, GVariant * variant, gpointer user_data);
static gchar * generate_format_string_now (IndicatorDatetime * self);
static void update_label                  (IndicatorDatetime * io, GDateTime ** datetime);
static void guess_label_size              (IndicatorDatetime * self);
static void setup_timer                   (IndicatorDatetime * self, GDateTime * datetime);
static void update_time                   (IndicatorDatetime * self);
static void session_active_change_cb      (GDBusProxy * proxy, gchar * sender_name, gchar * signal_name, GVariant * parameters, gpointer user_data);
static void receive_signal                (GDBusProxy * proxy, gchar * sender_name, gchar * signal_name, GVariant * parameters, gpointer user_data);
static void system_proxy_cb  (GObject * object, GAsyncResult * res, gpointer user_data);
static void service_proxy_cb (GObject * object, GAsyncResult * res, gpointer user_data);
static gint generate_strftime_bitmask     (const char *time_str);
static void timezone_update_labels        (indicator_item_t * mi_data);
static gboolean new_calendar_item         (DbusmenuMenuitem * newitem, DbusmenuMenuitem * parent, DbusmenuClient   * client, gpointer user_data);
static gboolean new_appointment_item      (DbusmenuMenuitem * newitem, DbusmenuMenuitem * parent, DbusmenuClient * client, gpointer user_data);
static gboolean new_timezone_item         (DbusmenuMenuitem * newitem, DbusmenuMenuitem * parent, DbusmenuClient   * client, gpointer user_data);

/* Indicator Module Config */
INDICATOR_SET_VERSION
INDICATOR_SET_TYPE(INDICATOR_DATETIME_TYPE)

G_DEFINE_TYPE (IndicatorDatetime, indicator_datetime, INDICATOR_OBJECT_TYPE);

static void
indicator_datetime_class_init (IndicatorDatetimeClass *klass)
{
	GObjectClass *object_class = G_OBJECT_CLASS (klass);

	g_type_class_add_private (klass, sizeof (IndicatorDatetimePrivate));

	object_class->dispose = indicator_datetime_dispose;
	object_class->finalize = indicator_datetime_finalize;

	object_class->set_property = set_property;
	object_class->get_property = get_property;

	IndicatorObjectClass * io_class = INDICATOR_OBJECT_CLASS(klass);

	io_class->get_label = get_label;
	io_class->get_menu  = get_menu;
	io_class->get_accessible_desc = get_accessible_desc;

	g_object_class_install_property (object_class,
	                                 PROP_SHOW_CLOCK,
	                                 g_param_spec_boolean(PROP_SHOW_CLOCK_S,
	                                                      "Whether to show the clock in the menu bar.",
	                                                      "Shows indicator-datetime in the shell's menu bar.",
	                                                      TRUE, /* default */
	                                                      G_PARAM_READWRITE | G_PARAM_STATIC_STRINGS));
	g_object_class_install_property (object_class,
	                                 PROP_TIME_FORMAT,
	                                 g_param_spec_int(PROP_TIME_FORMAT_S,
	                                                  "A choice of which format should be used on the panel",
	                                                  "Chooses between letting the locale choose the time, 12-hour time, 24-time or using the custom string passed to strftime().",
	                                                  SETTINGS_TIME_LOCALE, /* min */
	                                                  SETTINGS_TIME_CUSTOM, /* max */
	                                                  SETTINGS_TIME_LOCALE, /* default */
	                                                  G_PARAM_READWRITE | G_PARAM_STATIC_STRINGS));
	g_object_class_install_property (object_class,
	                                 PROP_SHOW_SECONDS,
	                                 g_param_spec_boolean(PROP_SHOW_SECONDS_S,
	                                                      "Whether to show seconds in the indicator.",
	                                                      "Shows seconds along with the time in the indicator.  Also effects refresh interval.",
	                                                      FALSE, /* default */
	                                                      G_PARAM_READWRITE | G_PARAM_STATIC_STRINGS));
	g_object_class_install_property (object_class,
	                                 PROP_SHOW_DAY,
	                                 g_param_spec_boolean(PROP_SHOW_DAY_S,
	                                                      "Whether to show the day of the week in the indicator.",
	                                                      "Shows the day of the week along with the time in the indicator.",
	                                                      FALSE, /* default */
	                                                      G_PARAM_READWRITE | G_PARAM_STATIC_STRINGS));
	g_object_class_install_property (object_class,
	                                 PROP_SHOW_DATE,
	                                 g_param_spec_boolean(PROP_SHOW_DATE_S,
	                                                      "Whether to show the day and month in the indicator.",
	                                                      "Shows the day and month along with the time in the indicator.",
	                                                      FALSE, /* default */
	                                                      G_PARAM_READWRITE | G_PARAM_STATIC_STRINGS));
	g_object_class_install_property (object_class,
	                                 PROP_CUSTOM_TIME_FORMAT,
	                                 g_param_spec_string(PROP_CUSTOM_TIME_FORMAT_S,
	                                                     "The format that is used to show the time on the panel.",
	                                                     "A format string in the form used to pass to strftime to make a string for displaying on the panel.",
	                                                     DEFAULT_TIME_FORMAT,
	                                                     G_PARAM_READWRITE | G_PARAM_STATIC_STRINGS));

	g_object_class_install_property (object_class,
	                                 PROP_SHOW_WEEK_NUMBERS,
	                                 g_param_spec_boolean(PROP_SHOW_WEEK_NUMBERS_S,
	                                                      "Whether to show the week numbers in the calendar.",
	                                                      "Shows the week numbers in the monthly calendar in indicator-datetime's menu.",
	                                                      FALSE, /* default */
	                                                      G_PARAM_READWRITE | G_PARAM_STATIC_STRINGS));
	g_object_class_install_property (object_class,
	                                 PROP_SHOW_CALENDAR,
	                                 g_param_spec_boolean(PROP_SHOW_CALENDAR_S,
	                                                      "Whether to show the calendar.",
	                                                      "Shows the monthly calendar in indicator-datetime's menu.",
	                                                      TRUE, /* default */
	                                                      G_PARAM_READWRITE | G_PARAM_STATIC_STRINGS));
	return;
}

static void
indicator_datetime_init (IndicatorDatetime *self)
{
	self->priv = INDICATOR_DATETIME_GET_PRIVATE(self);

	self->priv->label = NULL;
	self->priv->timer = 0;

	self->priv->idle_measure = 0;
	self->priv->max_width = 0;

	self->priv->show_clock = TRUE;
	self->priv->time_mode = SETTINGS_TIME_LOCALE;
	self->priv->show_seconds = FALSE;
	self->priv->show_date = FALSE;
	self->priv->show_day = FALSE;
	self->priv->custom_string = g_strdup(DEFAULT_TIME_FORMAT);
	self->priv->custom_show_seconds = FALSE;

	self->priv->time_string = generate_format_string_now(self);

	self->priv->service_proxy = NULL;

	self->priv->sm = NULL;
	self->priv->menu = NULL;

	self->priv->settings = g_settings_new(SETTINGS_INTERFACE);
	if (self->priv->settings != NULL) {
		g_settings_bind(self->priv->settings,
		                SETTINGS_SHOW_CLOCK_S,
		                self,
		                PROP_SHOW_CLOCK_S,
		                G_SETTINGS_BIND_DEFAULT);
		g_settings_bind_with_mapping(self->priv->settings,
		                SETTINGS_TIME_FORMAT_S,
		                self,
		                PROP_TIME_FORMAT_S,
		                G_SETTINGS_BIND_DEFAULT,
		                bind_enum_get,
		                bind_enum_set,
		                NULL, NULL); /* Userdata and destroy func */
		g_settings_bind(self->priv->settings,
		                SETTINGS_SHOW_SECONDS_S,
		                self,
		                PROP_SHOW_SECONDS_S,
		                G_SETTINGS_BIND_DEFAULT);
		g_settings_bind(self->priv->settings,
		                SETTINGS_SHOW_DAY_S,
		                self,
		                PROP_SHOW_DAY_S,
		                G_SETTINGS_BIND_DEFAULT);
		g_settings_bind(self->priv->settings,
		                SETTINGS_SHOW_DATE_S,
		                self,
		                PROP_SHOW_DATE_S,
		                G_SETTINGS_BIND_DEFAULT);
		g_settings_bind(self->priv->settings,
		                SETTINGS_CUSTOM_TIME_FORMAT_S,
		                self,
		                PROP_CUSTOM_TIME_FORMAT_S,
		                G_SETTINGS_BIND_DEFAULT);
		g_settings_bind(self->priv->settings,
		                SETTINGS_SHOW_WEEK_NUMBERS_S,
		                self,
		                PROP_SHOW_WEEK_NUMBERS_S,
		                G_SETTINGS_BIND_DEFAULT);
		g_settings_bind(self->priv->settings,
		                SETTINGS_SHOW_CALENDAR_S,
		                self,
		                PROP_SHOW_CALENDAR_S,
		                G_SETTINGS_BIND_DEFAULT);
	} else {
		g_warning("Unable to get settings for '" SETTINGS_INTERFACE "'");
	}

	self->priv->sm = indicator_service_manager_new_version(SERVICE_NAME, SERVICE_VERSION);
	self->priv->indicator_right_group = GTK_SIZE_GROUP(gtk_size_group_new(GTK_SIZE_GROUP_HORIZONTAL));

	self->priv->menu = dbusmenu_gtkmenu_new(SERVICE_NAME, MENU_OBJ);

	DbusmenuGtkClient *client = dbusmenu_gtkmenu_get_client(self->priv->menu);
	dbusmenu_client_add_type_handler_full(DBUSMENU_CLIENT(client), DBUSMENU_CALENDAR_MENUITEM_TYPE, new_calendar_item, self, NULL);
	dbusmenu_client_add_type_handler_full(DBUSMENU_CLIENT(client), APPOINTMENT_MENUITEM_TYPE, new_appointment_item, self, NULL);
	dbusmenu_client_add_type_handler_full(DBUSMENU_CLIENT(client), TIMEZONE_MENUITEM_TYPE, new_timezone_item, self, NULL);

	self->priv->service_proxy_cancel = g_cancellable_new();

	g_dbus_proxy_new_for_bus (G_BUS_TYPE_SESSION,
		                  G_DBUS_PROXY_FLAGS_NONE,
		                  NULL,
		                  SERVICE_NAME,
		                  SERVICE_OBJ,
		                  SERVICE_IFACE,
		                  self->priv->service_proxy_cancel,
		                  service_proxy_cb,
                                  self);

	g_dbus_proxy_new_for_bus (G_BUS_TYPE_SYSTEM,
		                  G_DBUS_PROXY_FLAGS_NONE,
		                  NULL,
		                  "org.freedesktop.ConsoleKit",
		                  "/org/freedesktop/ConsoleKit/Manager",
		                  "org.freedesktop.ConsoleKit.Manager",
		                  NULL, system_proxy_cb, self);
	return;
}
/* for hooking into console kit signal on wake from suspend */
static void
system_proxy_cb (GObject * object, GAsyncResult * res, gpointer user_data)
{
	GError * error = NULL;
	
	IndicatorDatetime * self = INDICATOR_DATETIME(user_data);
	g_return_if_fail(self != NULL);
	
	GDBusProxy * proxy = g_dbus_proxy_new_for_bus_finish(res, &error);

	if (error != NULL) {
		g_warning("Could not grab DBus proxy for %s: %s", SERVICE_NAME, error->message);
		g_error_free(error);
		return;
	}
	g_signal_connect(proxy, "g-signal", G_CALLBACK(session_active_change_cb), self);

}

/* Callback from trying to create the proxy for the serivce, this
   could include starting the service.  Sometime it'll fail and
   we'll try to start that dang service again! */
static void
service_proxy_cb (GObject * object, GAsyncResult * res, gpointer user_data)
{
	GError * error = NULL;

	IndicatorDatetime * self = INDICATOR_DATETIME(user_data);
	g_return_if_fail(self != NULL);

	GDBusProxy * proxy = g_dbus_proxy_new_for_bus_finish(res, &error);

	IndicatorDatetimePrivate * priv = INDICATOR_DATETIME_GET_PRIVATE(self);

	if (priv->service_proxy_cancel != NULL) {
		g_object_unref(priv->service_proxy_cancel);
		priv->service_proxy_cancel = NULL;
	}

	if (error != NULL) {
		g_warning("Could not grab DBus proxy for %s: %s", SERVICE_NAME, error->message);
		g_error_free(error);
		return;
	}

	/* Okay, we're good to grab the proxy at this point, we're
	sure that it's ours. */
	priv->service_proxy = proxy;

	g_signal_connect(proxy, "g-signal", G_CALLBACK(receive_signal), self);

	return;
}

static void
indicator_datetime_dispose (GObject *object)
{
	IndicatorDatetime * self = INDICATOR_DATETIME(object);

	if (self->priv->label != NULL) {
		g_object_unref(self->priv->label);
		self->priv->label = NULL;
	}

	if (self->priv->timer != 0) {
		g_source_remove(self->priv->timer);
		self->priv->timer = 0;
	}

	if (self->priv->idle_measure != 0) {
		g_source_remove(self->priv->idle_measure);
		self->priv->idle_measure = 0;
	}

	if (self->priv->menu != NULL) {
		g_object_unref(G_OBJECT(self->priv->menu));
		self->priv->menu = NULL;
	}

	if (self->priv->sm != NULL) {
		g_object_unref(G_OBJECT(self->priv->sm));
		self->priv->sm = NULL;
	}

	if (self->priv->settings != NULL) {
		g_object_unref(G_OBJECT(self->priv->settings));
		self->priv->settings = NULL;
	}

	if (self->priv->service_proxy != NULL) {
		g_object_unref(self->priv->service_proxy);
		self->priv->service_proxy = NULL;
	}

	if (self->priv->indicator_right_group != NULL) {
		g_object_unref(G_OBJECT(self->priv->indicator_right_group));
		self->priv->indicator_right_group = NULL;
	}

	G_OBJECT_CLASS (indicator_datetime_parent_class)->dispose (object);
	return;
}

static void
indicator_datetime_finalize (GObject *object)
{
	IndicatorDatetime * self = INDICATOR_DATETIME(object);

	if (self->priv->time_string != NULL) {
		g_free(self->priv->time_string);
		self->priv->time_string = NULL;
	}

	if (self->priv->custom_string != NULL) {
		g_free(self->priv->custom_string);
		self->priv->custom_string = NULL;
	}

	G_OBJECT_CLASS (indicator_datetime_parent_class)->finalize (object);
	return;
}

/* Turns the int value into a string GVariant */
static GVariant *
bind_enum_set (const GValue * value, const GVariantType * type, gpointer user_data)
{
	switch (g_value_get_int(value)) {
	case SETTINGS_TIME_LOCALE:
		return g_variant_new_string("locale-default");
	case SETTINGS_TIME_12_HOUR:
		return g_variant_new_string("12-hour");
	case SETTINGS_TIME_24_HOUR:
		return g_variant_new_string("24-hour");
	case SETTINGS_TIME_CUSTOM:
		return g_variant_new_string("custom");
	default:
		return NULL;
	}
}

/* Turns a string GVariant into an int value */
static gboolean
bind_enum_get (GValue * value, GVariant * variant, gpointer user_data)
{
	const gchar * str = g_variant_get_string(variant, NULL);
	gint output = 0;

	if (g_strcmp0(str, "locale-default") == 0) {
		output = SETTINGS_TIME_LOCALE;
	} else if (g_strcmp0(str, "12-hour") == 0) {
		output = SETTINGS_TIME_12_HOUR;
	} else if (g_strcmp0(str, "24-hour") == 0) {
		output = SETTINGS_TIME_24_HOUR;
	} else if (g_strcmp0(str, "custom") == 0) {
		output = SETTINGS_TIME_CUSTOM;
	} else {
		return FALSE;
	}

	g_value_set_int(value, output);
	return TRUE;
}

static void
timezone_update_all_labels (IndicatorDatetime * self)
{
	IndicatorDatetimePrivate *priv = INDICATOR_DATETIME_GET_PRIVATE(self);
	g_list_foreach(priv->timezone_items, (GFunc)timezone_update_labels, NULL);
}

/* Sets a property on the object */
static void
set_property (GObject * object, guint prop_id, const GValue * value, GParamSpec * pspec)
{
	IndicatorDatetime * self = INDICATOR_DATETIME(object);
	gboolean update = FALSE;

	switch(prop_id) {
	case PROP_SHOW_CLOCK: {
		if (g_value_get_boolean(value) != self->priv->show_clock) {
			self->priv->show_clock = g_value_get_boolean(value);
			if (self->priv->label != NULL) {
				gtk_widget_set_visible (GTK_WIDGET (self->priv->label), self->priv->show_clock);
			}
		}
		break;
	}
	case PROP_TIME_FORMAT: {
		gint newval = g_value_get_int(value);
		if (newval != self->priv->time_mode) {
			update = TRUE;
			self->priv->time_mode = newval;
			setup_timer(self, NULL);			
		}
		break;
	}
	case PROP_SHOW_SECONDS:
		if (g_value_get_boolean(value) != self->priv->show_seconds) {
			self->priv->show_seconds = !self->priv->show_seconds;
			if (self->priv->time_mode != SETTINGS_TIME_CUSTOM) {
				update = TRUE;
				setup_timer(self, NULL);
			}
		}
		break;
	case PROP_SHOW_DAY:
		if (g_value_get_boolean(value) != self->priv->show_day) {
			self->priv->show_day = !self->priv->show_day;
			if (self->priv->time_mode != SETTINGS_TIME_CUSTOM) {
				update = TRUE;
			}
		}
		break;
	case PROP_SHOW_DATE:
		if (g_value_get_boolean(value) != self->priv->show_date) {
			self->priv->show_date = !self->priv->show_date;
			if (self->priv->time_mode != SETTINGS_TIME_CUSTOM) {
				update = TRUE;
			}
		}
		break;
	case PROP_CUSTOM_TIME_FORMAT: {
		const gchar * newstr = g_value_get_string(value);
		if (g_strcmp0(newstr, self->priv->custom_string) != 0) {
			if (self->priv->custom_string != NULL) {
				g_free(self->priv->custom_string);
				self->priv->custom_string = NULL;
			}
			self->priv->custom_string = g_strdup(newstr);
			gint time_mask = generate_strftime_bitmask(newstr);
			self->priv->custom_show_seconds = (time_mask & STRFTIME_MASK_SECONDS);
			if (self->priv->time_mode == SETTINGS_TIME_CUSTOM) {
				update = TRUE;
				setup_timer(self, NULL);
			}
		}
		break;
	}
	case PROP_SHOW_WEEK_NUMBERS: {
		if (g_value_get_boolean(value) != self->priv->show_week_numbers) {
			GtkCalendarDisplayOptions flags = ido_calendar_menu_item_get_display_options (self->priv->ido_calendar);
			if (g_value_get_boolean(value) == TRUE)
				flags |= GTK_CALENDAR_SHOW_WEEK_NUMBERS;
			else
				flags &= ~GTK_CALENDAR_SHOW_WEEK_NUMBERS;
			ido_calendar_menu_item_set_display_options (self->priv->ido_calendar, flags);
			self->priv->show_week_numbers = g_value_get_boolean(value);
		}
		break;
	}
	case PROP_SHOW_CALENDAR: {
		if (g_value_get_boolean(value) != self->priv->show_calendar) {
			self->priv->show_calendar = g_value_get_boolean(value);
			if (self->priv->ido_calendar != NULL) {
				gtk_widget_set_visible (GTK_WIDGET (self->priv->ido_calendar), self->priv->show_calendar);
			}
		}
		break;
	}
	default:
		G_OBJECT_WARN_INVALID_PROPERTY_ID(object, prop_id, pspec);
		return;
	}

	if (!update) {
		return;
	}

	/* Get the new format string */
	gchar * newformat = generate_format_string_now(self);

	/* check to ensure the format really changed */
	if (g_strcmp0(self->priv->time_string, newformat) == 0) {
		g_free(newformat);
		return;
	}

	/* Okay now process the change */
	if (self->priv->time_string != NULL) {
		g_free(self->priv->time_string);
		self->priv->time_string = NULL;
	}
	self->priv->time_string = newformat;

	/* And update everything */
	update_label(self, NULL);
	timezone_update_all_labels(self);
	guess_label_size(self);

	return;
}

/* Gets a property from the object */
static void
get_property (GObject * object, guint prop_id, GValue * value, GParamSpec * pspec)
{
	IndicatorDatetime * self = INDICATOR_DATETIME(object);

	switch(prop_id) {
	case PROP_SHOW_CLOCK:
		g_value_set_boolean(value, self->priv->show_clock);
		break;
	case PROP_TIME_FORMAT:
		g_value_set_int(value, self->priv->time_mode);
		break;
	case PROP_SHOW_SECONDS:
		g_value_set_boolean(value, self->priv->show_seconds);
		break;
	case PROP_SHOW_DAY:
		g_value_set_boolean(value, self->priv->show_day);
		break;
	case PROP_SHOW_DATE:
		g_value_set_boolean(value, self->priv->show_date);
		break;
	case PROP_CUSTOM_TIME_FORMAT:
		g_value_set_string(value, self->priv->custom_string);
		break;
	case PROP_SHOW_WEEK_NUMBERS:
		g_value_set_boolean(value, self->priv->show_week_numbers);
		break;
	case PROP_SHOW_CALENDAR:
		g_value_set_boolean(value, self->priv->show_calendar);
		break;
	default:
		G_OBJECT_WARN_INVALID_PROPERTY_ID(object, prop_id, pspec);
		return;
	}

	return;
}

/* Looks at the size of the label, if it grew beyond what we
   thought was the max, make sure it doesn't shrink again. */
static gboolean
idle_measure (gpointer data)
{
	IndicatorDatetime * self = INDICATOR_DATETIME(data);
	self->priv->idle_measure = 0;

	GtkAllocation allocation;
	gtk_widget_get_allocation(GTK_WIDGET(self->priv->label), &allocation);

	if (allocation.width > self->priv->max_width) {
		if (self->priv->max_width != 0) {
			g_warning("Guessed wrong.  We thought the max would be %d but we're now at %d", self->priv->max_width, allocation.width);
		}
		self->priv->max_width = allocation.width;
		gtk_widget_set_size_request(GTK_WIDGET(self->priv->label), self->priv->max_width, -1);
	}

	return FALSE;
}

/* Updates the accessible description */
static void
update_accessible_description (IndicatorDatetime * io)
{
	GList * entries = indicator_object_get_entries(INDICATOR_OBJECT(io));
	IndicatorObjectEntry * entry = (IndicatorObjectEntry *)entries->data;

	entry->accessible_desc = get_accessible_desc(INDICATOR_OBJECT(io));

	g_signal_emit(G_OBJECT(io),
	              INDICATOR_OBJECT_SIGNAL_ACCESSIBLE_DESC_UPDATE_ID,
	              0,
	              entry,
	              TRUE);

	g_list_free(entries);

	return;
}

/* Updates the label to be the current time. */
static void
set_label_to_time_in_zone (IndicatorDatetime * self, GtkLabel * label,
                           GTimeZone * tz, const gchar * format,
                           GDateTime ** datetime)
{
	GDateTime * datetime_now;
	if (tz == NULL)
		datetime_now = g_date_time_new_now_local();
	else
		datetime_now = g_date_time_new_now(tz);

	gchar * timestr;
	if (format == NULL) {
		gchar * format_for_time = generate_format_string_at_time(datetime_now);
		timestr = g_date_time_format(datetime_now, format_for_time);
		g_free(format_for_time);
	}
	else {
		timestr = g_date_time_format(datetime_now, format);
	}

	gboolean use_markup = FALSE;
	if (pango_parse_markup(timestr, -1, 0, NULL, NULL, NULL, NULL))
		use_markup = TRUE;

	if (use_markup)
		gtk_label_set_markup(label, timestr);
	else
		gtk_label_set_text(label, timestr);

	g_free(timestr);

	if (datetime)
		*datetime = datetime_now;
	else
		g_date_time_unref(datetime_now);

	return;
}

/* Updates the label to be the current time. */
static void
update_label (IndicatorDatetime * io, GDateTime ** datetime)
{
	IndicatorDatetime * self = INDICATOR_DATETIME(io);

	if (self->priv->label == NULL) return;

	set_label_to_time_in_zone(self, self->priv->label, NULL, self->priv->time_string, datetime);

	if (self->priv->idle_measure == 0) {
		self->priv->idle_measure = g_idle_add(idle_measure, io);
	}

	update_accessible_description(io);

	return;
}

/* Update the time right now.  Usually the result of a timezone switch. */
static void
update_time (IndicatorDatetime * self)
{
	GDateTime * dt;
	update_label(self, &dt);
	timezone_update_all_labels(self);
	setup_timer(self, dt);
	g_date_time_unref(dt);
	return;
}

static void
session_active_change_cb (GDBusProxy * proxy, gchar * sender_name, gchar * signal_name,
                GVariant * parameters, gpointer user_data)
{
<<<<<<< HEAD
	if (g_strcmp0(signal_name, "ActiveChanged") == 0) {
		// Just returned from suspend
		IndicatorDatetime * self = INDICATOR_DATETIME(user_data);
=======
	// Just returned from suspend
	IndicatorDatetime * self = INDICATOR_DATETIME(user_data);
	if (g_strcmp0(signal_name, "ActiveChanged") == 0) {
>>>>>>> 3d6acf50
		update_time(self);
	}
	return;
}

/* Receives all signals from the service, routed to the appropriate functions */
static void
receive_signal (GDBusProxy * proxy, gchar * sender_name, gchar * signal_name,
                GVariant * parameters, gpointer user_data)
{
	IndicatorDatetime * self = INDICATOR_DATETIME(user_data);

	if (g_strcmp0(signal_name, "UpdateTime") == 0) {
		update_time(self);
	}

	return;
}

/* Runs every minute and updates the time */
gboolean
timer_func (gpointer user_data)
{
	IndicatorDatetime * self = INDICATOR_DATETIME(user_data);
	self->priv->timer = 0;
	GDateTime * dt;
	update_label(self, &dt);
	timezone_update_all_labels(self);
	setup_timer(self, dt);
	g_date_time_unref(dt);
	return FALSE;
}

/* Configure the timer to run the next time through */
static void
setup_timer (IndicatorDatetime * self, GDateTime * datetime)
{
	gboolean unref = FALSE;

	if (self->priv->timer != 0) {
		g_source_remove(self->priv->timer);
		self->priv->timer = 0;
	}
	
	if (self->priv->show_seconds ||
		(self->priv->time_mode == SETTINGS_TIME_CUSTOM && self->priv->custom_show_seconds)) {
		self->priv->timer = g_timeout_add_full(G_PRIORITY_HIGH, 865, timer_func, self, NULL);
	} else {
		if (datetime == NULL) {
			datetime = g_date_time_new_now_local();
			unref = TRUE;
		}

		/* Plus 2 so we're just after the minute, don't want to be early. */
		gint seconds = (gint)g_date_time_get_seconds(datetime);
		self->priv->timer = g_timeout_add_seconds(60 - seconds + 2, timer_func, self);

		if (unref) {
			g_date_time_unref(datetime);
		}
	}

	return;
}

/* Does a quick meausre of how big the string is in
   pixels with a Pango layout */
static gint
measure_string (GtkStyle * style, PangoContext * context, const gchar * string)
{
	PangoLayout * layout = pango_layout_new(context);

	if (pango_parse_markup(string, -1, 0, NULL, NULL, NULL, NULL))
		pango_layout_set_markup(layout, string, -1);
	else
		pango_layout_set_text(layout, string, -1);

	pango_layout_set_font_description(layout, style->font_desc);

	gint width;
	pango_layout_get_pixel_size(layout, &width, NULL);
	g_object_unref(layout);
	return width;
}

/* Format for the table of strftime() modifiers to what
   we need to check when determining the length */
typedef struct _strftime_type_t strftime_type_t;
struct _strftime_type_t {
	char character;
	gint mask;
};

/* A table taken from the man page of strftime to what the different
   characters can effect.  These are worst case in that we need to
   test the length based on all these things to ensure that we have
   a reasonable string lenght measurement. */
const static strftime_type_t strftime_type[] = {
	{'a', STRFTIME_MASK_WEEK},
	{'A', STRFTIME_MASK_WEEK},
	{'b', STRFTIME_MASK_MONTH},
	{'B', STRFTIME_MASK_MONTH},
	{'c', STRFTIME_MASK_ALL}, /* We don't know, so we have to assume all */
	{'C', STRFTIME_MASK_YEAR},
	{'d', STRFTIME_MASK_MONTH},
	{'D', STRFTIME_MASK_MONTH | STRFTIME_MASK_YEAR | STRFTIME_MASK_DAY},
	{'e', STRFTIME_MASK_DAY},
	{'F', STRFTIME_MASK_MONTH | STRFTIME_MASK_YEAR | STRFTIME_MASK_DAY},
	{'G', STRFTIME_MASK_YEAR},
	{'g', STRFTIME_MASK_YEAR},
	{'h', STRFTIME_MASK_MONTH},
	{'j', STRFTIME_MASK_DAY},
	{'m', STRFTIME_MASK_MONTH},
	{'p', STRFTIME_MASK_AMPM},
	{'P', STRFTIME_MASK_AMPM},
	{'r', STRFTIME_MASK_AMPM},
	{'s', STRFTIME_MASK_SECONDS},
	{'S', STRFTIME_MASK_SECONDS},
	{'T', STRFTIME_MASK_SECONDS},
	{'u', STRFTIME_MASK_WEEK},
	{'U', STRFTIME_MASK_DAY | STRFTIME_MASK_MONTH},
	{'V', STRFTIME_MASK_DAY | STRFTIME_MASK_MONTH},
	{'w', STRFTIME_MASK_DAY},
	{'W', STRFTIME_MASK_DAY | STRFTIME_MASK_MONTH},
	{'x', STRFTIME_MASK_YEAR | STRFTIME_MASK_MONTH | STRFTIME_MASK_DAY | STRFTIME_MASK_WEEK},
	{'X', STRFTIME_MASK_SECONDS},
	{'y', STRFTIME_MASK_YEAR},
	{'Y', STRFTIME_MASK_YEAR},
	/* Last one */
	{0, 0}
};

#define FAT_NUMBER 8

/* Looks through the characters in the format string to
   ensure that we can figure out which of the things we
   need to check in determining the length. */
static gint
generate_strftime_bitmask (const char *time_str)
{
	gint retval = 0;
	glong strlength = g_utf8_strlen(time_str, -1);
	gint i;
	g_debug("Evaluating bitmask for '%s'", time_str);

	for (i = 0; i < strlength; i++) {
		if (time_str[i] == '%' && i + 1 < strlength) {
			gchar evalchar = time_str[i + 1];

			/* If we're using alternate formats we need to skip those characters */
			if (evalchar == 'E' || evalchar == 'O') {
				if (i + 2 < strlength) {
					evalchar = time_str[i + 2];
				} else {
					continue;
				}
			}

			/* Let's look at that character in the table */
			int j;
			for (j = 0; strftime_type[j].character != 0; j++) {
				if (strftime_type[j].character == evalchar) {
					retval |= strftime_type[j].mask;
					break;
				}
			}
		}
	}

	return retval;
}

/* Build an array up of all the time values that we want to check
   for length to ensure we're in a good place */
static void
build_timeval_array (GArray * timevals, gint mask)
{
	struct tm mytm = {0};

	/* Sun 12/28/8888 00:00 */
	mytm.tm_hour = 0;
	mytm.tm_mday = 28;
	mytm.tm_mon = 11;
	mytm.tm_year = 8888 - 1900;
	mytm.tm_wday = 0;
	mytm.tm_yday = 363;
	g_array_append_val(timevals, mytm);

	if (mask & STRFTIME_MASK_AMPM) {
		/* Sun 12/28/8888 12:00 */
		mytm.tm_hour = 12;
		g_array_append_val(timevals, mytm);
	}

	/* NOTE: Ignoring year 8888 should handle it */

	if (mask & STRFTIME_MASK_MONTH) {
		gint oldlen = timevals->len;
		gint i, j;
		for (i = 0; i < oldlen; i++) {
			for (j = 0; j < 11; j++) {
				struct tm localval = g_array_index(timevals, struct tm, i);
				localval.tm_mon = j;
				/* Not sure if I need to adjust yday & wday, hope not */
				g_array_append_val(timevals, localval);
			}
		}
	}

	/* Doing these together as it seems like just slightly more
	   coverage on the numerical days, but worth it. */
	if (mask & (STRFTIME_MASK_WEEK | STRFTIME_MASK_DAY)) {
		gint oldlen = timevals->len;
		gint i, j;
		for (i = 0; i < oldlen; i++) {
			for (j = 22; j < 28; j++) {
				struct tm localval = g_array_index(timevals, struct tm, i);

				gint diff = 28 - j;

				localval.tm_mday = j;
				localval.tm_wday = localval.tm_wday - diff;
				if (localval.tm_wday < 0) {
					localval.tm_wday += 7;
				}
				localval.tm_yday = localval.tm_yday - diff;

				g_array_append_val(timevals, localval);
			}
		}
	}

	return;
}

/* Try to get a good guess at what a maximum width of the entire
   string would be. */
static void
guess_label_size (IndicatorDatetime * self)
{
	/* This is during startup. */
	if (self->priv->label == NULL) return;

	GtkStyle * style = gtk_widget_get_style(GTK_WIDGET(self->priv->label));
	PangoContext * context = gtk_widget_get_pango_context(GTK_WIDGET(self->priv->label));
	gint * max_width = &(self->priv->max_width);
	gint posibilitymask = generate_strftime_bitmask(self->priv->time_string);

	/* Reset max width */
	*max_width = 0;

	/* Build the array of possibilities that we want to test */
	GArray * timevals = g_array_new(FALSE, TRUE, sizeof(struct tm));
	build_timeval_array(timevals, posibilitymask);

	g_debug("Checking against %d posible times", timevals->len);
	gint check_time;
	for (check_time = 0; check_time < timevals->len; check_time++) {
		gchar longstr[256];
		strftime(longstr, 256, self->priv->time_string, &(g_array_index(timevals, struct tm, check_time)));

		gchar * utf8 = g_locale_to_utf8(longstr, -1, NULL, NULL, NULL);
		gint length = measure_string(style, context, utf8);
		g_free(utf8);

		if (length > *max_width) {
			*max_width = length;
		}
	}

	g_array_free(timevals, TRUE);

	gtk_widget_set_size_request(GTK_WIDGET(self->priv->label), self->priv->max_width, -1);
	g_debug("Guessing max time width: %d", self->priv->max_width);

	return;
}

/* React to the style changing, which could mean an font
   update. */
static void
style_changed (GtkWidget * widget, GtkStyle * oldstyle, gpointer data)
{
	g_debug("New style for time label");
	IndicatorDatetime * self = INDICATOR_DATETIME(data);
	guess_label_size(self);
	update_label(self, NULL);
	timezone_update_all_labels(self);
	return;
}

/* Respond to changes in the screen to update the text gravity */
static void
update_text_gravity (GtkWidget *widget, GdkScreen *previous_screen, gpointer data)
{
	IndicatorDatetime * self = INDICATOR_DATETIME(data);
	if (self->priv->label == NULL) return;

	PangoLayout  *layout;
	PangoContext *context;

	layout = gtk_label_get_layout (GTK_LABEL(self->priv->label));
	context = pango_layout_get_context(layout);
	pango_context_set_base_gravity(context, PANGO_GRAVITY_AUTO);
}

static gchar *
generate_format_string_now (IndicatorDatetime * self)
{
	if (self->priv->time_mode == SETTINGS_TIME_CUSTOM) {
		return g_strdup(self->priv->custom_string);
	}
	else {
		return generate_format_string_full(self->priv->show_day,
		                                   self->priv->show_date);
	}
}

static void
timezone_update_labels (indicator_item_t * mi_data)
{
	const gchar * zone = dbusmenu_menuitem_property_get(mi_data->mi, TIMEZONE_MENUITEM_PROP_ZONE);
	const gchar * name = dbusmenu_menuitem_property_get(mi_data->mi, TIMEZONE_MENUITEM_PROP_NAME);

	gtk_label_set_text(GTK_LABEL(mi_data->label), name);

	/* Show current time in that zone on the right */
	GTimeZone * tz = g_time_zone_new(zone);
	set_label_to_time_in_zone(mi_data->self, GTK_LABEL(mi_data->right), tz, NULL, NULL);
	g_time_zone_unref(tz);
}

/* Whenever we have a property change on a DbusmenuMenuitem
   we need to be responsive to that. */
static void
indicator_prop_change_cb (DbusmenuMenuitem * mi, gchar * prop, GVariant *value, indicator_item_t * mi_data)
{
	if (!g_strcmp0(prop, APPOINTMENT_MENUITEM_PROP_LABEL)) {
		/* Set the main label */
		gtk_label_set_text(GTK_LABEL(mi_data->label), g_variant_get_string(value, NULL));
	} else if (!g_strcmp0(prop, APPOINTMENT_MENUITEM_PROP_RIGHT)) {
		/* Set the right label */
		gtk_label_set_text(GTK_LABEL(mi_data->right), g_variant_get_string(value, NULL));
	} else if (!g_strcmp0(prop, APPOINTMENT_MENUITEM_PROP_ICON)) {
		/* We don't use the value here, which is probably less efficient, 
		   but it's easier to use the easy function.  And since th value
		   is already cached, shouldn't be a big deal really.  */
		GdkPixbuf * pixbuf = dbusmenu_menuitem_property_get_image(mi, APPOINTMENT_MENUITEM_PROP_ICON);
		if (pixbuf != NULL) {
			/* If we've got a pixbuf we need to make sure it's of a reasonable
			   size to fit in the menu.  If not, rescale it. */
			GdkPixbuf * resized_pixbuf;
			gint width, height;
			gtk_icon_size_lookup(GTK_ICON_SIZE_MENU, &width, &height);
			if (gdk_pixbuf_get_width(pixbuf) > width ||
					gdk_pixbuf_get_height(pixbuf) > height) {
				g_debug("Resizing icon from %dx%d to %dx%d", gdk_pixbuf_get_width(pixbuf), gdk_pixbuf_get_height(pixbuf), width, height);
				resized_pixbuf = gdk_pixbuf_scale_simple(pixbuf,
				                                         width,
				                                         height,
				                                         GDK_INTERP_BILINEAR);
			} else {
				g_debug("Happy with icon sized %dx%d", gdk_pixbuf_get_width(pixbuf), gdk_pixbuf_get_height(pixbuf));
				resized_pixbuf = pixbuf;
			}
			gtk_image_set_from_pixbuf(GTK_IMAGE(mi_data->icon), resized_pixbuf);
			/* The other pixbuf should be free'd by the dbusmenu. */
			if (resized_pixbuf != pixbuf) {
				g_object_unref(resized_pixbuf);
			}
		}
	} else if (!g_strcmp0(prop, TIMEZONE_MENUITEM_PROP_ZONE)) {
		timezone_update_labels(mi_data);
	} else if (!g_strcmp0(prop, TIMEZONE_MENUITEM_PROP_NAME)) {
		timezone_update_labels(mi_data);
	} else if (!g_strcmp0(prop, TIMEZONE_MENUITEM_PROP_RADIO)) {
		gtk_check_menu_item_set_active(GTK_CHECK_MENU_ITEM(mi_data->gmi), g_variant_get_boolean(value));
	} else {
		g_warning("Indicator Item property '%s' unknown", prop);
	}
	return;
}
// Properties for marking and unmarking the calendar
static void
calendar_prop_change_cb (DbusmenuMenuitem * mi, gchar * prop, GVariant *value, IdoCalendarMenuItem * mi_data)
{
	g_debug("Changing calendar property: %s", prop);
	if (!g_strcmp0(prop, CALENDAR_MENUITEM_PROP_MARKS)) {
		ido_calendar_menu_item_clear_marks (IDO_CALENDAR_MENU_ITEM (mi_data));

		if (value != NULL) {
			GVariantIter *iter;
			gint day;

			g_debug("\tMarks: %s", g_variant_print(value, FALSE));

			g_variant_get (value, "ai", &iter);
			while (g_variant_iter_loop (iter, "i", &day)) {
				ido_calendar_menu_item_mark_day (IDO_CALENDAR_MENU_ITEM (mi_data), day);
			}
			g_variant_iter_free (iter);
		} else {
			g_debug("\tMarks: <cleared>");
		}
	} else if (!g_strcmp0(prop, CALENDAR_MENUITEM_PROP_SET_DATE)) {
		if (value != NULL) {
			gsize size = 3;
			const gint * array = g_variant_get_fixed_array(value, &size, sizeof(gint));
			g_debug("Setting date y-m-d: %d-%d-%d", array[0], array[1], array[2]);
			ido_calendar_menu_item_set_date (IDO_CALENDAR_MENU_ITEM (mi_data), array[0], array[1], array[2]);
		}
	} else {
		g_warning("Indicator Item property '%s' unknown", prop);
	}
	return;
}

/* We have a small little menuitem type that handles all
   of the fun stuff for indicators.  Mostly this is the
   shifting over and putting the icon in with some right
   side text that'll be determined by the service.  
   Copied verbatim from an old revision (including comments) of indicator-messages   
*/
static gboolean
new_appointment_item (DbusmenuMenuitem * newitem, DbusmenuMenuitem * parent, DbusmenuClient * client, gpointer user_data)
{
	g_return_val_if_fail(DBUSMENU_IS_MENUITEM(newitem), FALSE);
	g_return_val_if_fail(DBUSMENU_IS_GTKCLIENT(client), FALSE);
	g_return_val_if_fail(IS_INDICATOR_DATETIME(user_data), FALSE);
	/* Note: not checking parent, it's reasonable for it to be NULL */
	IndicatorDatetime * self = INDICATOR_DATETIME(user_data);

	indicator_item_t * mi_data = g_new0(indicator_item_t, 1);

	mi_data->gmi = gtk_menu_item_new();

	GtkWidget * hbox = gtk_hbox_new(FALSE, 4);

	/* Icon, probably someone's face or avatar on an IM */
	mi_data->icon = gtk_image_new();
	GdkPixbuf * pixbuf = dbusmenu_menuitem_property_get_image(newitem, APPOINTMENT_MENUITEM_PROP_ICON);

	if (pixbuf != NULL) {
		/* If we've got a pixbuf we need to make sure it's of a reasonable
		   size to fit in the menu.  If not, rescale it. */
		GdkPixbuf * resized_pixbuf;
		gint width, height;
		gtk_icon_size_lookup(GTK_ICON_SIZE_MENU, &width, &height);
		if (gdk_pixbuf_get_width(pixbuf) > width ||
		        gdk_pixbuf_get_height(pixbuf) > height) {
			g_debug("Resizing icon from %dx%d to %dx%d", gdk_pixbuf_get_width(pixbuf), gdk_pixbuf_get_height(pixbuf), width, height);
			resized_pixbuf = gdk_pixbuf_scale_simple(pixbuf,
			                                         width,
			                                         height,
			                                         GDK_INTERP_BILINEAR);
		} else {
			g_debug("Happy with icon sized %dx%d", gdk_pixbuf_get_width(pixbuf), gdk_pixbuf_get_height(pixbuf));
			resized_pixbuf = pixbuf;
		}
  
		gtk_image_set_from_pixbuf(GTK_IMAGE(mi_data->icon), resized_pixbuf);

		/* The other pixbuf should be free'd by the dbusmenu. */
		if (resized_pixbuf != pixbuf) {
			g_object_unref(resized_pixbuf);
		}
	}
	gtk_misc_set_alignment(GTK_MISC(mi_data->icon), 0.0, 0.5);
	gtk_box_pack_start(GTK_BOX(hbox), mi_data->icon, FALSE, FALSE, 0);
	gtk_widget_show(mi_data->icon);

	/* Label, probably a username, chat room or mailbox name */
	mi_data->label = gtk_label_new(dbusmenu_menuitem_property_get(newitem, APPOINTMENT_MENUITEM_PROP_LABEL));
	gtk_misc_set_alignment(GTK_MISC(mi_data->label), 0.0, 0.5);
	gtk_box_pack_start(GTK_BOX(hbox), mi_data->label, TRUE, TRUE, 0);
	gtk_widget_show(mi_data->label);

	/* Usually either the time or the count on the individual
	   item. */
	mi_data->right = gtk_label_new(dbusmenu_menuitem_property_get(newitem, APPOINTMENT_MENUITEM_PROP_RIGHT));
	gtk_size_group_add_widget(self->priv->indicator_right_group, mi_data->right);
	gtk_misc_set_alignment(GTK_MISC(mi_data->right), 1.0, 0.5);
	gtk_box_pack_start(GTK_BOX(hbox), mi_data->right, FALSE, FALSE, 0);
	gtk_widget_show(mi_data->right);

	gtk_container_add(GTK_CONTAINER(mi_data->gmi), hbox);
	gtk_widget_show(hbox);

	dbusmenu_gtkclient_newitem_base(DBUSMENU_GTKCLIENT(client), newitem, GTK_MENU_ITEM(mi_data->gmi), parent);

	g_signal_connect(G_OBJECT(newitem), DBUSMENU_MENUITEM_SIGNAL_PROPERTY_CHANGED, G_CALLBACK(indicator_prop_change_cb), mi_data);
	return TRUE;
}

static void
month_changed_cb (IdoCalendarMenuItem *ido, 
                  gpointer        user_data) 
{
	guint d,m,y;
	DbusmenuMenuitem * item = DBUSMENU_MENUITEM (user_data);
	ido_calendar_menu_item_get_date(ido, &y, &m, &d);
	struct tm date = {0};
	date.tm_mday = d;
	date.tm_mon = m;
	date.tm_year = y - 1900;
	guint selecteddate = (guint)mktime(&date);
	g_debug("Got month changed signal: %s", asctime(&date));
	GVariant *variant = g_variant_new_uint32(selecteddate);
	guint timestamp = (guint)time(NULL);
	dbusmenu_menuitem_handle_event(DBUSMENU_MENUITEM(item), "month-changed", variant, timestamp);
}
	
static void
day_selected_cb (IdoCalendarMenuItem *ido,
                 gpointer        user_data) 
{
	guint d,m,y;
	DbusmenuMenuitem * item = DBUSMENU_MENUITEM (user_data);
	ido_calendar_menu_item_get_date(ido, &y, &m, &d);
	struct tm date = {0};
	date.tm_mday = d;
	date.tm_mon = m;
	date.tm_year = y - 1900;
	guint selecteddate = (guint)mktime(&date);
	g_debug("Got day selected signal: %s", asctime(&date));
	GVariant *variant = g_variant_new_uint32(selecteddate);
	guint timestamp = (guint)time(NULL);
	dbusmenu_menuitem_handle_event(DBUSMENU_MENUITEM(item), "day-selected", variant, timestamp);
}

static void
day_selected_double_click_cb (IdoCalendarMenuItem *ido,
                              gpointer        user_data) 
{
	guint d,m,y;
	DbusmenuMenuitem * item = DBUSMENU_MENUITEM (user_data);
	ido_calendar_menu_item_get_date(ido, &y, &m, &d);
	struct tm date = {0};
	date.tm_mday = d;
	date.tm_mon = m;
	date.tm_year = y - 1900;
	guint selecteddate = (guint)mktime(&date);
	g_debug("Got day selected double click signal: %s", asctime(&date));
	GVariant *variant = g_variant_new_uint32(selecteddate);
	guint timestamp = (guint)time(NULL);
	dbusmenu_menuitem_handle_event(DBUSMENU_MENUITEM(item), "day-selected-double-click", variant, timestamp);
}

static gboolean
new_calendar_item (DbusmenuMenuitem * newitem,
				   DbusmenuMenuitem * parent,
				   DbusmenuClient   * client,
				   gpointer           user_data)
{
	g_debug("New calendar item");
	g_return_val_if_fail(DBUSMENU_IS_MENUITEM(newitem), FALSE);
	g_return_val_if_fail(DBUSMENU_IS_GTKCLIENT(client), FALSE);
	g_return_val_if_fail(IS_INDICATOR_DATETIME(user_data), FALSE);
	/* Note: not checking parent, it's reasonable for it to be NULL */

	IndicatorDatetime *self = INDICATOR_DATETIME(user_data);
	self->priv = INDICATOR_DATETIME_GET_PRIVATE(self);
	
	IdoCalendarMenuItem *ido = IDO_CALENDAR_MENU_ITEM (ido_calendar_menu_item_new ());
	self->priv->ido_calendar = ido;
	
	GtkCalendarDisplayOptions flags = ido_calendar_menu_item_get_display_options (self->priv->ido_calendar);
	if (self->priv->show_week_numbers == TRUE)
		flags |= GTK_CALENDAR_SHOW_WEEK_NUMBERS;
	else
		flags &= ~GTK_CALENDAR_SHOW_WEEK_NUMBERS;
	ido_calendar_menu_item_set_display_options (self->priv->ido_calendar, flags);

	gtk_widget_set_visible (GTK_WIDGET (self->priv->ido_calendar), self->priv->show_calendar);

	dbusmenu_gtkclient_newitem_base(DBUSMENU_GTKCLIENT(client), newitem, GTK_MENU_ITEM(ido), parent);

	g_signal_connect_after(ido, "month-changed", G_CALLBACK(month_changed_cb), (gpointer)newitem);
	g_signal_connect_after(ido, "day-selected", G_CALLBACK(day_selected_cb), (gpointer)newitem);
	g_signal_connect_after(ido, "day-selected-double-click", G_CALLBACK(day_selected_double_click_cb), (gpointer)newitem);

	g_signal_connect(G_OBJECT(newitem), DBUSMENU_MENUITEM_SIGNAL_PROPERTY_CHANGED, G_CALLBACK(calendar_prop_change_cb), ido);

	/* Run the current values through prop changed */
	GVariant * propval = NULL;

	propval = dbusmenu_menuitem_property_get_variant(newitem, CALENDAR_MENUITEM_PROP_MARKS);
	if (propval != NULL) {
		calendar_prop_change_cb(newitem, CALENDAR_MENUITEM_PROP_MARKS, propval, ido);
	}

	propval = dbusmenu_menuitem_property_get_variant(newitem, CALENDAR_MENUITEM_PROP_SET_DATE);
	if (propval != NULL) {
		calendar_prop_change_cb(newitem, CALENDAR_MENUITEM_PROP_SET_DATE, propval, ido);
	}

	return TRUE;
}

static void
timezone_toggled_cb (GtkCheckMenuItem *checkmenuitem, DbusmenuMenuitem * dbusitem)
{
	/* Make sure that the displayed radio-active setting is always 
	   consistent with the dbus menuitem */
	gtk_check_menu_item_set_active(checkmenuitem,
		dbusmenu_menuitem_property_get_bool(dbusitem, TIMEZONE_MENUITEM_PROP_RADIO));
}

static void
timezone_destroyed_cb (indicator_item_t * mi_data, DbusmenuMenuitem * dbusitem)
{
	IndicatorDatetimePrivate *priv = INDICATOR_DATETIME_GET_PRIVATE(mi_data->self);
	priv->timezone_items = g_list_remove(priv->timezone_items, mi_data);
	g_signal_handlers_disconnect_by_func(G_OBJECT(mi_data->gmi), G_CALLBACK(timezone_toggled_cb), dbusitem);
	g_free(mi_data);
}

static gboolean
new_timezone_item(DbusmenuMenuitem * newitem,
				   DbusmenuMenuitem * parent,
				   DbusmenuClient   * client,
				   gpointer           user_data)
{
	g_return_val_if_fail(DBUSMENU_IS_MENUITEM(newitem), FALSE);
	g_return_val_if_fail(DBUSMENU_IS_GTKCLIENT(client), FALSE);
	g_return_val_if_fail(IS_INDICATOR_DATETIME(user_data), FALSE);
	/* Note: not checking parent, it's reasonable for it to be NULL */

	IndicatorDatetime * self = INDICATOR_DATETIME(user_data);
	IndicatorDatetimePrivate *priv = INDICATOR_DATETIME_GET_PRIVATE(self);

	// Menu item with a radio button and a right aligned time
	indicator_item_t * mi_data = g_new0(indicator_item_t, 1);

	priv->timezone_items = g_list_prepend(priv->timezone_items, mi_data);

	mi_data->self = self;
	mi_data->mi = newitem;
	mi_data->gmi = gtk_check_menu_item_new();

	gtk_check_menu_item_set_draw_as_radio(GTK_CHECK_MENU_ITEM(mi_data->gmi), TRUE);
	gtk_check_menu_item_set_active(GTK_CHECK_MENU_ITEM(mi_data->gmi),
		dbusmenu_menuitem_property_get_bool(newitem, TIMEZONE_MENUITEM_PROP_RADIO));

	GtkWidget * hbox = gtk_hbox_new(FALSE, 4);

  	/* Label, probably a username, chat room or mailbox name */
	mi_data->label = gtk_label_new("");
	gtk_misc_set_alignment(GTK_MISC(mi_data->label), 0.0, 0.5);
	gtk_box_pack_start(GTK_BOX(hbox), mi_data->label, TRUE, TRUE, 0);
	gtk_widget_show(mi_data->label);

	/* Usually either the time or the count on the individual
	   item. */
	mi_data->right = gtk_label_new("");
	gtk_size_group_add_widget(self->priv->indicator_right_group, mi_data->right);
	gtk_misc_set_alignment(GTK_MISC(mi_data->right), 1.0, 0.5);
	gtk_box_pack_start(GTK_BOX(hbox), mi_data->right, FALSE, FALSE, 0);
	gtk_widget_show(mi_data->right);

	timezone_update_labels(mi_data);

	gtk_container_add(GTK_CONTAINER(mi_data->gmi), hbox);
	gtk_widget_show(hbox);

	dbusmenu_gtkclient_newitem_base(DBUSMENU_GTKCLIENT(client), newitem, GTK_MENU_ITEM(mi_data->gmi), parent);

	g_signal_connect(G_OBJECT(mi_data->gmi), "toggled", G_CALLBACK(timezone_toggled_cb), newitem);
	g_signal_connect(G_OBJECT(newitem), DBUSMENU_MENUITEM_SIGNAL_PROPERTY_CHANGED, G_CALLBACK(indicator_prop_change_cb), mi_data);
	g_object_weak_ref(G_OBJECT(newitem), (GWeakNotify)timezone_destroyed_cb, mi_data);

	return TRUE;
}

/* Grabs the label.  Creates it if it doesn't
   exist already */
static GtkLabel *
get_label (IndicatorObject * io)
{
	IndicatorDatetime * self = INDICATOR_DATETIME(io);

	/* If there's not a label, we'll build ourselves one */
	if (self->priv->label == NULL) {
		self->priv->label = GTK_LABEL(gtk_label_new("Time"));
		gtk_label_set_justify (GTK_LABEL(self->priv->label), GTK_JUSTIFY_CENTER);
		g_object_ref(G_OBJECT(self->priv->label));
		g_signal_connect(G_OBJECT(self->priv->label), "style-set", G_CALLBACK(style_changed), self);
		g_signal_connect(G_OBJECT(self->priv->label), "screen-changed", G_CALLBACK(update_text_gravity), self);
		guess_label_size(self);
		update_label(self, NULL);
		gtk_widget_set_visible(GTK_WIDGET (self->priv->label), self->priv->show_clock);
	}

	if (self->priv->timer == 0) {
		setup_timer(self, NULL);
	}

	return self->priv->label;
}

static GtkMenu *
get_menu (IndicatorObject * io)
{
	IndicatorDatetime * self = INDICATOR_DATETIME(io);

	return GTK_MENU(self->priv->menu);
}

static const gchar *
get_accessible_desc (IndicatorObject * io)
{
	IndicatorDatetime * self = INDICATOR_DATETIME(io);
	const gchar * name;

	if (self->priv->label != NULL) {
		name = gtk_label_get_text(self->priv->label);
		return name;
	}
	return NULL;
}<|MERGE_RESOLUTION|>--- conflicted
+++ resolved
@@ -824,15 +824,9 @@
 session_active_change_cb (GDBusProxy * proxy, gchar * sender_name, gchar * signal_name,
                 GVariant * parameters, gpointer user_data)
 {
-<<<<<<< HEAD
-	if (g_strcmp0(signal_name, "ActiveChanged") == 0) {
-		// Just returned from suspend
-		IndicatorDatetime * self = INDICATOR_DATETIME(user_data);
-=======
 	// Just returned from suspend
 	IndicatorDatetime * self = INDICATOR_DATETIME(user_data);
 	if (g_strcmp0(signal_name, "ActiveChanged") == 0) {
->>>>>>> 3d6acf50
 		update_time(self);
 	}
 	return;
