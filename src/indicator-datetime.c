/*
<<<<<<< HEAD
An indicator to show date and time information.
=======
An indicator to time and date related information in the menubar.
>>>>>>> ae40ad98

Copyright 2010 Canonical Ltd.

Authors:
    Ted Gould <ted@canonical.com>

This program is free software: you can redistribute it and/or modify it 
under the terms of the GNU General Public License version 3, as published 
by the Free Software Foundation.

This program is distributed in the hope that it will be useful, but 
WITHOUT ANY WARRANTY; without even the implied warranties of 
MERCHANTABILITY, SATISFACTORY QUALITY, or FITNESS FOR A PARTICULAR 
PURPOSE.  See the GNU General Public License for more details.

You should have received a copy of the GNU General Public License along 
with this program.  If not, see <http://www.gnu.org/licenses/>.
*/

#ifdef HAVE_CONFIG_H
#include "config.h"
#endif

/* GStuff */
#include <glib.h>
#include <glib-object.h>
#include <glib/gi18n-lib.h>

/* Indicator Stuff */
#include <libindicator/indicator.h>
#include <libindicator/indicator-object.h>
#include <libindicator/indicator-service-manager.h>

/* DBusMenu */
#include <libdbusmenu-gtk/menu.h>

#include "dbus-shared.h"


#define INDICATOR_DATETIME_TYPE            (indicator_datetime_get_type ())
#define INDICATOR_DATETIME(obj)            (G_TYPE_CHECK_INSTANCE_CAST ((obj), INDICATOR_DATETIME_TYPE, IndicatorDatetime))
#define INDICATOR_DATETIME_CLASS(klass)    (G_TYPE_CHECK_CLASS_CAST ((klass), INDICATOR_DATETIME_TYPE, IndicatorDatetimeClass))
#define IS_INDICATOR_DATETIME(obj)         (G_TYPE_CHECK_INSTANCE_TYPE ((obj), INDICATOR_DATETIME_TYPE))
#define IS_INDICATOR_DATETIME_CLASS(klass) (G_TYPE_CHECK_CLASS_TYPE ((klass), INDICATOR_DATETIME_TYPE))
#define INDICATOR_DATETIME_GET_CLASS(obj)  (G_TYPE_INSTANCE_GET_CLASS ((obj), INDICATOR_DATETIME_TYPE, IndicatorDatetimeClass))

typedef struct _IndicatorDatetime         IndicatorDatetime;
typedef struct _IndicatorDatetimeClass    IndicatorDatetimeClass;
typedef struct _IndicatorDatetimePrivate  IndicatorDatetimePrivate;

struct _IndicatorDatetimeClass {
	IndicatorObjectClass parent_class;
};

struct _IndicatorDatetime {
	IndicatorObject parent;
	IndicatorDatetimePrivate * priv;
};

struct _IndicatorDatetimePrivate {
	GtkLabel * label;
	guint timer;

	guint idle_measure;
	gint  max_width;

	IndicatorServiceManager * sm;
	DbusmenuGtkMenu * menu;
};

#define INDICATOR_DATETIME_GET_PRIVATE(o) \
(G_TYPE_INSTANCE_GET_PRIVATE ((o), INDICATOR_DATETIME_TYPE, IndicatorDatetimePrivate))

GType indicator_datetime_get_type (void);

static void indicator_datetime_class_init (IndicatorDatetimeClass *klass);
static void indicator_datetime_init       (IndicatorDatetime *self);
static void indicator_datetime_dispose    (GObject *object);
static void indicator_datetime_finalize   (GObject *object);
static GtkLabel * get_label               (IndicatorObject * io);
static GtkMenu *  get_menu                (IndicatorObject * io);

/* Indicator Module Config */
INDICATOR_SET_VERSION
INDICATOR_SET_TYPE(INDICATOR_DATETIME_TYPE)

G_DEFINE_TYPE (IndicatorDatetime, indicator_datetime, INDICATOR_OBJECT_TYPE);

static void
indicator_datetime_class_init (IndicatorDatetimeClass *klass)
{
	GObjectClass *object_class = G_OBJECT_CLASS (klass);

	g_type_class_add_private (klass, sizeof (IndicatorDatetimePrivate));

	object_class->dispose = indicator_datetime_dispose;
	object_class->finalize = indicator_datetime_finalize;

	IndicatorObjectClass * io_class = INDICATOR_OBJECT_CLASS(klass);

	io_class->get_label = get_label;
	io_class->get_menu  = get_menu;

	return;
}

static void
indicator_datetime_init (IndicatorDatetime *self)
{
	self->priv = INDICATOR_DATETIME_GET_PRIVATE(self);

	self->priv->label = NULL;
	self->priv->timer = 0;

	self->priv->idle_measure = 0;
	self->priv->max_width = 0;

	self->priv->sm = NULL;
	self->priv->menu = NULL;

	self->priv->sm = indicator_service_manager_new_version(SERVICE_NAME, SERVICE_VERSION);

	return;
}

static void
indicator_datetime_dispose (GObject *object)
{
	IndicatorDatetime * self = INDICATOR_DATETIME(object);

	if (self->priv->label != NULL) {
		g_object_unref(self->priv->label);
		self->priv->label = NULL;
	}

	if (self->priv->timer != 0) {
		g_source_remove(self->priv->timer);
		self->priv->timer = 0;
	}

	if (self->priv->idle_measure != 0) {
		g_source_remove(self->priv->idle_measure);
		self->priv->idle_measure = 0;
	}

	if (self->priv->menu != NULL) {
		g_object_unref(G_OBJECT(self->priv->menu));
		self->priv->menu = NULL;
	}

	if (self->priv->sm != NULL) {
		g_object_unref(G_OBJECT(self->priv->sm));
		self->priv->sm = NULL;
	}

	G_OBJECT_CLASS (indicator_datetime_parent_class)->dispose (object);
	return;
}

static void
indicator_datetime_finalize (GObject *object)
{

	G_OBJECT_CLASS (indicator_datetime_parent_class)->finalize (object);
	return;
}

/* Looks at the size of the label, if it grew beyond what we
   thought was the max, make sure it doesn't shrink again. */
static gboolean
idle_measure (gpointer data)
{
	IndicatorDatetime * self = INDICATOR_DATETIME(data);
	self->priv->idle_measure = 0;

	GtkAllocation allocation;
	gtk_widget_get_allocation(GTK_WIDGET(self->priv->label), &allocation);

	if (allocation.width > self->priv->max_width) {
		if (self->priv->max_width != 0) {
			g_warning("Guessed wrong.  We thought the max would be %d but we're now at %d", self->priv->max_width, allocation.width);
		}
		self->priv->max_width = allocation.width;
		gtk_widget_set_size_request(GTK_WIDGET(self->priv->label), self->priv->max_width, -1);
	}

	return FALSE;
}

/* Updates the label to be the current time. */
static void
update_label (IndicatorDatetime * io)
{
	IndicatorDatetime * self = INDICATOR_DATETIME(io);

	if (self->priv->label == NULL) return;

	gchar longstr[128];
	time_t t;
	struct tm *ltime;

	t = time(NULL);
	ltime = localtime(&t);
	if (ltime == NULL) {
		g_debug("Error getting local time");
		gtk_label_set_label(self->priv->label, _("Error getting time"));
		return;
	}

	strftime(longstr, 128, "%l:%M %p", ltime);
	
	gchar * utf8 = g_locale_to_utf8(longstr, -1, NULL, NULL, NULL);
	gtk_label_set_label(self->priv->label, utf8);
	g_free(utf8);

	if (self->priv->idle_measure == 0) {
		self->priv->idle_measure = g_idle_add(idle_measure, io);
	}

	return;
}

/* Runs every minute and updates the time */
gboolean
minute_timer_func (gpointer user_data)
{
	IndicatorDatetime * self = INDICATOR_DATETIME(user_data);

	if (self->priv->label != NULL) {
		update_label(self);
		return TRUE;
	} else {
		self->priv->timer = 0;
		return FALSE;
	}

	return FALSE;
}

/* Does a quick meausre of how big the string is in
   pixels with a Pango layout */
static gint
measure_string (GtkStyle * style, PangoContext * context, const gchar * string)
{
	PangoLayout * layout = pango_layout_new(context);
	pango_layout_set_text(layout, string, -1);
	pango_layout_set_font_description(layout, style->font_desc);

	gint width;
	pango_layout_get_pixel_size(layout, &width, NULL);
	g_object_unref(layout);
	return width;
}

#define FAT_NUMBER 8

/* Try to get a good guess at what a maximum width of the entire
   string would be. */
static void
guess_label_size (IndicatorDatetime * self)
{
	GtkStyle * style = gtk_widget_get_style(GTK_WIDGET(self->priv->label));
	PangoContext * context = gtk_widget_get_pango_context(GTK_WIDGET(self->priv->label));

	/* TRANSLATORS: This string is used for measuring the size of
	   the font used for showing the time and is not shown to the
	   user anywhere. */
	gchar * am_str = g_strdup_printf(_("%d%d:%d%d AM"), FAT_NUMBER, FAT_NUMBER, FAT_NUMBER, FAT_NUMBER);
	gint am_width = measure_string(style, context, am_str);
	g_free(am_str);

	/* TRANSLATORS: This string is used for measuring the size of
	   the font used for showing the time and is not shown to the
	   user anywhere. */
	gchar * pm_str = g_strdup_printf(_("%d%d:%d%d PM"), FAT_NUMBER, FAT_NUMBER, FAT_NUMBER, FAT_NUMBER);
	gint pm_width = measure_string(style, context, pm_str);
	g_free(pm_str);

	self->priv->max_width = MAX(am_width, pm_width);
	gtk_widget_set_size_request(GTK_WIDGET(self->priv->label), self->priv->max_width, -1);

	g_debug("Guessing max time width: %d", self->priv->max_width);

	return;
}

/* React to the style changing, which could mean an font
   update. */
static void
style_changed (GtkWidget * widget, GtkStyle * oldstyle, gpointer data)
{
	g_debug("New style for time label");
	IndicatorDatetime * self = INDICATOR_DATETIME(data);
	guess_label_size(self);
	update_label(self);
	return;
}

/* Grabs the label.  Creates it if it doesn't
   exist already */
static GtkLabel *
get_label (IndicatorObject * io)
{
	IndicatorDatetime * self = INDICATOR_DATETIME(io);

	/* If there's not a label, we'll build ourselves one */
	if (self->priv->label == NULL) {
		self->priv->label = GTK_LABEL(gtk_label_new("Time"));
		g_object_ref(G_OBJECT(self->priv->label));
		g_signal_connect(G_OBJECT(self->priv->label), "style-set", G_CALLBACK(style_changed), self);
		guess_label_size(self);
		update_label(self);
		gtk_widget_show(GTK_WIDGET(self->priv->label));
	}

	if (self->priv->timer == 0) {
		self->priv->timer = g_timeout_add_seconds(60, minute_timer_func, self);
	}

	return self->priv->label;
}

static GtkMenu *
get_menu (IndicatorObject * io)
{
	IndicatorDatetime * self = INDICATOR_DATETIME(io);

	if (self->priv->menu == NULL) {
		self->priv->menu = dbusmenu_gtkmenu_new(SERVICE_NAME, MENU_OBJ);
	}

	return GTK_MENU(self->priv->menu);
}<|MERGE_RESOLUTION|>--- conflicted
+++ resolved
@@ -1,9 +1,5 @@
 /*
-<<<<<<< HEAD
-An indicator to show date and time information.
-=======
 An indicator to time and date related information in the menubar.
->>>>>>> ae40ad98
 
 Copyright 2010 Canonical Ltd.
 
