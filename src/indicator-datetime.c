--- conflicted
+++ resolved
@@ -618,7 +618,6 @@
 	return FALSE;
 }
 
-<<<<<<< HEAD
 /* Updates the accessible description */
 static void
 update_accessible_description (IndicatorDatetime * io)
@@ -640,14 +639,10 @@
 }
 
 /* Updates the label to be the current time. */
-static struct tm *
-update_label (IndicatorDatetime * io)
-=======
 static void
 set_label_to_time_in_zone (IndicatorDatetime * self, GtkLabel * label,
                            GTimeZone * tz, const gchar * format,
                            GDateTime ** datetime)
->>>>>>> 9e604038
 {
 	GDateTime * datetime_now;
 	if (tz == NULL)
@@ -655,17 +650,6 @@
 	else
 		datetime_now = g_date_time_new_now(tz);
 
-<<<<<<< HEAD
-	t = time(NULL);
-	ltime = localtime(&t);
-	if (ltime == NULL) {
-		g_debug("Error getting local time");
-		gtk_label_set_label(self->priv->label, _("Error getting time"));
-
-		update_accessible_description(io);
-
-		return NULL;
-=======
 	gchar * timestr;
 	if (format == NULL) {
 		gchar * format_for_time = generate_format_string_at_time(self, datetime_now);
@@ -674,7 +658,6 @@
 	}
 	else {
 		timestr = g_date_time_format(datetime_now, format);
->>>>>>> 9e604038
 	}
 
 	gboolean use_markup = FALSE;
@@ -710,13 +693,9 @@
 		self->priv->idle_measure = g_idle_add(idle_measure, io);
 	}
 
-<<<<<<< HEAD
 	update_accessible_description(io);
 
-	return ltime;
-=======
-	return;
->>>>>>> 9e604038
+	return;
 }
 
 /* Update the time right now.  Usually the result of a timezone switch. */
