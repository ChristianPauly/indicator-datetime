--- conflicted
+++ resolved
@@ -82,11 +82,8 @@
 	IndicatorServiceManager * sm;
 	DbusmenuGtkMenu * menu;
 
-<<<<<<< HEAD
 	DBusGProxy * service_proxy;
-=======
 	IdoCalendarMenuItem *ido_calendar;
->>>>>>> 4cceb29a
 
 	GSettings * settings;
 };
