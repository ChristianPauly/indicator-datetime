/*
An indicator to time and date related information in the menubar.

Copyright 2010 Canonical Ltd.

Authors:
    Ted Gould <ted@canonical.com>

This program is free software: you can redistribute it and/or modify it 
under the terms of the GNU General Public License version 3, as published 
by the Free Software Foundation.

This program is distributed in the hope that it will be useful, but 
WITHOUT ANY WARRANTY; without even the implied warranties of 
MERCHANTABILITY, SATISFACTORY QUALITY, or FITNESS FOR A PARTICULAR 
PURPOSE.  See the GNU General Public License for more details.

You should have received a copy of the GNU General Public License along 
with this program.  If not, see <http://www.gnu.org/licenses/>.
*/

#ifdef HAVE_CONFIG_H
#include "config.h"
#endif

#include <locale.h>
#include <langinfo.h>
#include <string.h>

/* GStuff */
#include <glib.h>
#include <glib-object.h>
#include <glib/gi18n-lib.h>
#include <gio/gio.h>

/* DBus Stuff */
#include <dbus/dbus-glib.h>

/* Indicator Stuff */
#include <libindicator/indicator.h>
#include <libindicator/indicator-object.h>
#include <libindicator/indicator-service-manager.h>

/* DBusMenu */
#include <libdbusmenu-gtk/menu.h>
#include <libido/idocalendarmenuitem.h>

#include "dbus-shared.h"


#define INDICATOR_DATETIME_TYPE            (indicator_datetime_get_type ())
#define INDICATOR_DATETIME(obj)            (G_TYPE_CHECK_INSTANCE_CAST ((obj), INDICATOR_DATETIME_TYPE, IndicatorDatetime))
#define INDICATOR_DATETIME_CLASS(klass)    (G_TYPE_CHECK_CLASS_CAST ((klass), INDICATOR_DATETIME_TYPE, IndicatorDatetimeClass))
#define IS_INDICATOR_DATETIME(obj)         (G_TYPE_CHECK_INSTANCE_TYPE ((obj), INDICATOR_DATETIME_TYPE))
#define IS_INDICATOR_DATETIME_CLASS(klass) (G_TYPE_CHECK_CLASS_TYPE ((klass), INDICATOR_DATETIME_TYPE))
#define INDICATOR_DATETIME_GET_CLASS(obj)  (G_TYPE_INSTANCE_GET_CLASS ((obj), INDICATOR_DATETIME_TYPE, IndicatorDatetimeClass))

typedef struct _IndicatorDatetime         IndicatorDatetime;
typedef struct _IndicatorDatetimeClass    IndicatorDatetimeClass;
typedef struct _IndicatorDatetimePrivate  IndicatorDatetimePrivate;

struct _IndicatorDatetimeClass {
	IndicatorObjectClass parent_class;
};

struct _IndicatorDatetime {
	IndicatorObject parent;
	IndicatorDatetimePrivate * priv;
};

struct _IndicatorDatetimePrivate {
	GtkLabel * label;
	guint timer;

	gchar * time_string;

	gint time_mode;
	gboolean show_seconds;
	gboolean show_date;
	gboolean show_day;
	gchar * custom_string;
	gboolean custom_show_seconds;

	guint idle_measure;
	gint  max_width;

	IndicatorServiceManager * sm;
	DbusmenuGtkMenu * menu;

	DBusGProxy * service_proxy;
	IdoCalendarMenuItem *ido_calendar;

	GSettings * settings;
};

/* Enum for the properties so that they can be quickly
   found and looked up. */
enum {
	PROP_0,
	PROP_TIME_FORMAT,
	PROP_SHOW_SECONDS,
	PROP_SHOW_DAY,
	PROP_SHOW_DATE,
	PROP_CUSTOM_TIME_FORMAT
};

#define PROP_TIME_FORMAT_S              "time-format"
#define PROP_SHOW_SECONDS_S             "show-seconds"
#define PROP_SHOW_DAY_S                 "show-day"
#define PROP_SHOW_DATE_S                "show-date"
#define PROP_CUSTOM_TIME_FORMAT_S       "custom-time-format"

#define SETTINGS_INTERFACE              "org.ayatana.indicator.datetime"
#define SETTINGS_TIME_FORMAT_S          "time-format"
#define SETTINGS_SHOW_SECONDS_S         "show-seconds"
#define SETTINGS_SHOW_DAY_S             "show-day"
#define SETTINGS_SHOW_DATE_S            "show-date"
#define SETTINGS_CUSTOM_TIME_FORMAT_S   "custom-time-format"

enum {
	SETTINGS_TIME_LOCALE = 0,
	SETTINGS_TIME_12_HOUR = 1,
	SETTINGS_TIME_24_HOUR = 2,
	SETTINGS_TIME_CUSTOM = 3
};

/* TRANSLATORS: A format string for the strftime function for
   a clock showing 12-hour time without seconds. */
#define DEFAULT_TIME_12_FORMAT   N_("%l:%M %p")

/* TRANSLATORS: A format string for the strftime function for
   a clock showing 24-hour time without seconds. */
#define DEFAULT_TIME_24_FORMAT   N_("%H:%M")

#define DEFAULT_TIME_FORMAT      DEFAULT_TIME_12_FORMAT

#define INDICATOR_DATETIME_GET_PRIVATE(o) \
(G_TYPE_INSTANCE_GET_PRIVATE ((o), INDICATOR_DATETIME_TYPE, IndicatorDatetimePrivate))

enum {
	STRFTIME_MASK_NONE    = 0,      /* Hours or minutes as we always test those */
	STRFTIME_MASK_SECONDS = 1 << 0, /* Seconds count */
	STRFTIME_MASK_AMPM    = 1 << 1, /* AM/PM counts */
	STRFTIME_MASK_WEEK    = 1 << 2, /* Day of the week maters (Sat, Sun, etc.) */
	STRFTIME_MASK_DAY     = 1 << 3, /* Day of the month counts (Feb 1st) */
	STRFTIME_MASK_MONTH   = 1 << 4, /* Which month matters */
	STRFTIME_MASK_YEAR    = 1 << 5, /* Which year matters */
	/* Last entry, combines all previous */
	STRFTIME_MASK_ALL     = (STRFTIME_MASK_SECONDS | STRFTIME_MASK_AMPM | STRFTIME_MASK_WEEK | STRFTIME_MASK_DAY | STRFTIME_MASK_MONTH | STRFTIME_MASK_YEAR)
};

GType indicator_datetime_get_type (void);

static void indicator_datetime_class_init (IndicatorDatetimeClass *klass);
static void indicator_datetime_init       (IndicatorDatetime *self);
static void set_property (GObject * object, guint prop_id, const GValue * value, GParamSpec * pspec);
static void get_property (GObject * object, guint prop_id, GValue * value, GParamSpec * pspec);
static void indicator_datetime_dispose    (GObject *object);
static void indicator_datetime_finalize   (GObject *object);
static GtkLabel * get_label               (IndicatorObject * io);
static GtkMenu *  get_menu                (IndicatorObject * io);
static GVariant * bind_enum_set           (const GValue * value, const GVariantType * type, gpointer user_data);
static gboolean bind_enum_get             (GValue * value, GVariant * variant, gpointer user_data);
static gchar * generate_format_string     (IndicatorDatetime * self);
static struct tm * update_label           (IndicatorDatetime * io);
static void guess_label_size              (IndicatorDatetime * self);
static void setup_timer                   (IndicatorDatetime * self, struct tm * ltime);
static void update_time                   (DBusGProxy * proxy, gpointer user_data);
static gint generate_strftime_bitmask     (const char *time_str);

/* Indicator Module Config */
INDICATOR_SET_VERSION
INDICATOR_SET_TYPE(INDICATOR_DATETIME_TYPE)

G_DEFINE_TYPE (IndicatorDatetime, indicator_datetime, INDICATOR_OBJECT_TYPE);

static void
indicator_datetime_class_init (IndicatorDatetimeClass *klass)
{
	GObjectClass *object_class = G_OBJECT_CLASS (klass);

	g_type_class_add_private (klass, sizeof (IndicatorDatetimePrivate));

	object_class->dispose = indicator_datetime_dispose;
	object_class->finalize = indicator_datetime_finalize;

	object_class->set_property = set_property;
	object_class->get_property = get_property;

	IndicatorObjectClass * io_class = INDICATOR_OBJECT_CLASS(klass);

	io_class->get_label = get_label;
	io_class->get_menu  = get_menu;

	g_object_class_install_property (object_class,
	                                 PROP_TIME_FORMAT,
	                                 g_param_spec_int(PROP_TIME_FORMAT_S,
	                                                  "A choice of which format should be used on the panel",
	                                                  "Chooses between letting the locale choose the time, 12-hour time, 24-time or using the custom string passed to strftime().",
	                                                  SETTINGS_TIME_LOCALE, /* min */
	                                                  SETTINGS_TIME_CUSTOM, /* max */
	                                                  SETTINGS_TIME_LOCALE, /* default */
	                                                  G_PARAM_READWRITE | G_PARAM_STATIC_STRINGS));
	g_object_class_install_property (object_class,
	                                 PROP_SHOW_SECONDS,
	                                 g_param_spec_boolean(PROP_SHOW_SECONDS_S,
	                                                      "Whether to show seconds in the indicator.",
	                                                      "Shows seconds along with the time in the indicator.  Also effects refresh interval.",
	                                                      FALSE, /* default */
	                                                      G_PARAM_READWRITE | G_PARAM_STATIC_STRINGS));
	g_object_class_install_property (object_class,
	                                 PROP_SHOW_DAY,
	                                 g_param_spec_boolean(PROP_SHOW_DAY_S,
	                                                      "Whether to show the day of the week in the indicator.",
	                                                      "Shows the day of the week along with the time in the indicator.",
	                                                      FALSE, /* default */
	                                                      G_PARAM_READWRITE | G_PARAM_STATIC_STRINGS));
	g_object_class_install_property (object_class,
	                                 PROP_SHOW_DATE,
	                                 g_param_spec_boolean(PROP_SHOW_DATE_S,
	                                                      "Whether to show the day and month in the indicator.",
	                                                      "Shows the day and month along with the time in the indicator.",
	                                                      FALSE, /* default */
	                                                      G_PARAM_READWRITE | G_PARAM_STATIC_STRINGS));
	g_object_class_install_property (object_class,
	                                 PROP_CUSTOM_TIME_FORMAT,
	                                 g_param_spec_string(PROP_CUSTOM_TIME_FORMAT_S,
	                                                     "The format that is used to show the time on the panel.",
	                                                     "A format string in the form used to pass to strftime to make a string for displaying on the panel.",
	                                                     DEFAULT_TIME_FORMAT,
	                                                     G_PARAM_READWRITE | G_PARAM_STATIC_STRINGS));

	return;
}

static void
indicator_datetime_init (IndicatorDatetime *self)
{
	self->priv = INDICATOR_DATETIME_GET_PRIVATE(self);

	self->priv->label = NULL;
	self->priv->timer = 0;

	self->priv->idle_measure = 0;
	self->priv->max_width = 0;

	self->priv->time_mode = SETTINGS_TIME_LOCALE;
	self->priv->show_seconds = FALSE;
	self->priv->show_date = FALSE;
	self->priv->show_day = FALSE;
	self->priv->custom_string = g_strdup(DEFAULT_TIME_FORMAT);
	self->priv->custom_show_seconds = FALSE;

	self->priv->time_string = generate_format_string(self);

	self->priv->service_proxy = NULL;

	self->priv->sm = NULL;
	self->priv->menu = NULL;

	self->priv->settings = g_settings_new(SETTINGS_INTERFACE);
	if (self->priv->settings != NULL) {
		g_settings_bind_with_mapping(self->priv->settings,
		                SETTINGS_TIME_FORMAT_S,
		                self,
		                PROP_TIME_FORMAT_S,
		                G_SETTINGS_BIND_DEFAULT,
		                bind_enum_get,
		                bind_enum_set,
		                NULL, NULL); /* Userdata and destroy func */
		g_settings_bind(self->priv->settings,
		                SETTINGS_SHOW_SECONDS_S,
		                self,
		                PROP_SHOW_SECONDS_S,
		                G_SETTINGS_BIND_DEFAULT);
		g_settings_bind(self->priv->settings,
		                SETTINGS_SHOW_DAY_S,
		                self,
		                PROP_SHOW_DAY_S,
		                G_SETTINGS_BIND_DEFAULT);
		g_settings_bind(self->priv->settings,
		                SETTINGS_SHOW_DATE_S,
		                self,
		                PROP_SHOW_DATE_S,
		                G_SETTINGS_BIND_DEFAULT);
		g_settings_bind(self->priv->settings,
		                SETTINGS_CUSTOM_TIME_FORMAT_S,
		                self,
		                PROP_CUSTOM_TIME_FORMAT_S,
		                G_SETTINGS_BIND_DEFAULT);
	} else {
		g_warning("Unable to get settings for '" SETTINGS_INTERFACE "'");
	}

	self->priv->sm = indicator_service_manager_new_version(SERVICE_NAME, SERVICE_VERSION);

	DBusGConnection * session = dbus_g_bus_get(DBUS_BUS_SESSION, NULL);
	if (session != NULL) {
		self->priv->service_proxy = dbus_g_proxy_new_for_name(session,
		                                                      SERVICE_NAME,
		                                                      SERVICE_OBJ,
		                                                      SERVICE_IFACE);

		dbus_g_proxy_add_signal(self->priv->service_proxy, "UpdateTime", G_TYPE_INVALID);
		dbus_g_proxy_connect_signal(self->priv->service_proxy,
		                            "UpdateTime",
		                            G_CALLBACK(update_time),
		                            self,
		                            NULL);
	}

	return;
}

static void
indicator_datetime_dispose (GObject *object)
{
	IndicatorDatetime * self = INDICATOR_DATETIME(object);

	if (self->priv->label != NULL) {
		g_object_unref(self->priv->label);
		self->priv->label = NULL;
	}

	if (self->priv->timer != 0) {
		g_source_remove(self->priv->timer);
		self->priv->timer = 0;
	}

	if (self->priv->idle_measure != 0) {
		g_source_remove(self->priv->idle_measure);
		self->priv->idle_measure = 0;
	}

	if (self->priv->menu != NULL) {
		g_object_unref(G_OBJECT(self->priv->menu));
		self->priv->menu = NULL;
	}

	if (self->priv->sm != NULL) {
		g_object_unref(G_OBJECT(self->priv->sm));
		self->priv->sm = NULL;
	}

	if (self->priv->settings != NULL) {
		g_object_unref(G_OBJECT(self->priv->settings));
		self->priv->settings = NULL;
	}

	if (self->priv->service_proxy != NULL) {
		g_object_unref(self->priv->service_proxy);
		self->priv->service_proxy = NULL;
	}

	G_OBJECT_CLASS (indicator_datetime_parent_class)->dispose (object);
	return;
}

static void
indicator_datetime_finalize (GObject *object)
{
	IndicatorDatetime * self = INDICATOR_DATETIME(object);

	if (self->priv->time_string != NULL) {
		g_free(self->priv->time_string);
		self->priv->time_string = NULL;
	}

	if (self->priv->custom_string != NULL) {
		g_free(self->priv->custom_string);
		self->priv->custom_string = NULL;
	}

	G_OBJECT_CLASS (indicator_datetime_parent_class)->finalize (object);
	return;
}

/* Turns the int value into a string GVariant */
static GVariant *
bind_enum_set (const GValue * value, const GVariantType * type, gpointer user_data)
{
	switch (g_value_get_int(value)) {
	case SETTINGS_TIME_LOCALE:
		return g_variant_new_string("locale-default");
	case SETTINGS_TIME_12_HOUR:
		return g_variant_new_string("12-hour");
	case SETTINGS_TIME_24_HOUR:
		return g_variant_new_string("24-hour");
	case SETTINGS_TIME_CUSTOM:
		return g_variant_new_string("custom");
	default:
		return NULL;
	}
}

/* Turns a string GVariant into an int value */
static gboolean
bind_enum_get (GValue * value, GVariant * variant, gpointer user_data)
{
	const gchar * str = g_variant_get_string(variant, NULL);
	gint output = 0;

	if (g_strcmp0(str, "locale-default") == 0) {
		output = SETTINGS_TIME_LOCALE;
	} else if (g_strcmp0(str, "12-hour") == 0) {
		output = SETTINGS_TIME_12_HOUR;
	} else if (g_strcmp0(str, "24-hour") == 0) {
		output = SETTINGS_TIME_24_HOUR;
	} else if (g_strcmp0(str, "custom") == 0) {
		output = SETTINGS_TIME_CUSTOM;
	} else {
		return FALSE;
	}

	g_value_set_int(value, output);
	return TRUE;
}

/* Sets a property on the object */
static void
set_property (GObject * object, guint prop_id, const GValue * value, GParamSpec * pspec)
{
	IndicatorDatetime * self = INDICATOR_DATETIME(object);
	gboolean update = FALSE;

	switch(prop_id) {
	case PROP_TIME_FORMAT: {
		gint newval = g_value_get_int(value);
		if (newval != self->priv->time_mode) {
			update = TRUE;
			self->priv->time_mode = newval;
			setup_timer(self, NULL);			
		}
		break;
	}
	case PROP_SHOW_SECONDS:
		if (g_value_get_boolean(value) != self->priv->show_seconds) {
			self->priv->show_seconds = !self->priv->show_seconds;
			if (self->priv->time_mode != SETTINGS_TIME_CUSTOM) {
				update = TRUE;
				setup_timer(self, NULL);
			}
		}
		break;
	case PROP_SHOW_DAY:
		if (g_value_get_boolean(value) != self->priv->show_day) {
			self->priv->show_day = !self->priv->show_day;
			if (self->priv->time_mode != SETTINGS_TIME_CUSTOM) {
				update = TRUE;
			}
		}
		break;
	case PROP_SHOW_DATE:
		if (g_value_get_boolean(value) != self->priv->show_date) {
			self->priv->show_date = !self->priv->show_date;
			if (self->priv->time_mode != SETTINGS_TIME_CUSTOM) {
				update = TRUE;
			}
		}
		break;
	case PROP_CUSTOM_TIME_FORMAT: {
		const gchar * newstr = g_value_get_string(value);
		if (g_strcmp0(newstr, self->priv->custom_string) != 0) {
			if (self->priv->custom_string != NULL) {
				g_free(self->priv->custom_string);
				self->priv->custom_string = NULL;
			}
			self->priv->custom_string = g_strdup(newstr);
			gint time_mask = generate_strftime_bitmask(newstr);
			self->priv->custom_show_seconds = (time_mask & STRFTIME_MASK_SECONDS);
			if (self->priv->time_mode == SETTINGS_TIME_CUSTOM) {
				update = TRUE;
				setup_timer(self, NULL);
			}
		}
		break;
	}
	default:
		G_OBJECT_WARN_INVALID_PROPERTY_ID(object, prop_id, pspec);
		return;
	}

	if (!update) {
		return;
	}

	/* Get the new format string */
	gchar * newformat = generate_format_string(self);

	/* check to ensure the format really changed */
	if (g_strcmp0(self->priv->time_string, newformat) == 0) {
		g_free(newformat);
		return;
	}

	/* Okay now process the change */
	if (self->priv->time_string != NULL) {
		g_free(self->priv->time_string);
		self->priv->time_string = NULL;
	}
	self->priv->time_string = newformat;

	/* And update everything */
	update_label(self);
	guess_label_size(self);

	return;
}

/* Gets a property from the object */
static void
get_property (GObject * object, guint prop_id, GValue * value, GParamSpec * pspec)
{
	IndicatorDatetime * self = INDICATOR_DATETIME(object);

	switch(prop_id) {
	case PROP_TIME_FORMAT:
		g_value_set_int(value, self->priv->time_mode);
		break;
	case PROP_SHOW_SECONDS:
		g_value_set_boolean(value, self->priv->show_seconds);
		break;
	case PROP_SHOW_DAY:
		g_value_set_boolean(value, self->priv->show_day);
		break;
	case PROP_SHOW_DATE:
		g_value_set_boolean(value, self->priv->show_date);
		break;
	case PROP_CUSTOM_TIME_FORMAT:
		g_value_set_string(value, self->priv->custom_string);
		break;
	default:
		G_OBJECT_WARN_INVALID_PROPERTY_ID(object, prop_id, pspec);
		return;
	}

	return;
}

/* Looks at the size of the label, if it grew beyond what we
   thought was the max, make sure it doesn't shrink again. */
static gboolean
idle_measure (gpointer data)
{
	IndicatorDatetime * self = INDICATOR_DATETIME(data);
	self->priv->idle_measure = 0;

	GtkAllocation allocation;
	gtk_widget_get_allocation(GTK_WIDGET(self->priv->label), &allocation);

	if (allocation.width > self->priv->max_width) {
		if (self->priv->max_width != 0) {
			g_warning("Guessed wrong.  We thought the max would be %d but we're now at %d", self->priv->max_width, allocation.width);
		}
		self->priv->max_width = allocation.width;
		gtk_widget_set_size_request(GTK_WIDGET(self->priv->label), self->priv->max_width, -1);
	}

	return FALSE;
}

/* Updates the label to be the current time. */
static struct tm *
update_label (IndicatorDatetime * io)
{
	IndicatorDatetime * self = INDICATOR_DATETIME(io);

	if (self->priv->label == NULL) return NULL;

	gchar longstr[256];
	time_t t;
	struct tm *ltime;
	gboolean use_markup;

	t = time(NULL);
	ltime = localtime(&t);
	if (ltime == NULL) {
		g_debug("Error getting local time");
		gtk_label_set_label(self->priv->label, _("Error getting time"));
		return NULL;
	}

	strftime(longstr, 256, self->priv->time_string, ltime);
	
	gchar * utf8 = g_locale_to_utf8(longstr, -1, NULL, NULL, NULL);

	if (pango_parse_markup(utf8, -1, 0, NULL, NULL, NULL, NULL))
		use_markup = TRUE;

	if (use_markup)
		gtk_label_set_markup(self->priv->label, utf8);
	else
		gtk_label_set_text(self->priv->label, utf8);

	g_free(utf8);

	if (self->priv->idle_measure == 0) {
		self->priv->idle_measure = g_idle_add(idle_measure, io);
	}

	return ltime;
}

/* Recieves the signal from the service that we should update
   the time right now.  Usually from a timezone switch. */
static void
update_time (DBusGProxy * proxy, gpointer user_data)
{
	IndicatorDatetime * self = INDICATOR_DATETIME(user_data);
	struct tm * ltime = update_label(self);
	setup_timer(self, ltime);
	return;
}

/* Runs every minute and updates the time */
gboolean
timer_func (gpointer user_data)
{
	IndicatorDatetime * self = INDICATOR_DATETIME(user_data);
	self->priv->timer = 0;
	struct tm * ltime = update_label(self);
	setup_timer(self, ltime);
	return FALSE;
}

/* Configure the timer to run the next time through */
static void
setup_timer (IndicatorDatetime * self, struct tm * ltime)
{
	if (self->priv->timer != 0) {
		g_source_remove(self->priv->timer);
		self->priv->timer = 0;
	}
	
	if (self->priv->show_seconds ||
		(self->priv->time_mode == SETTINGS_TIME_CUSTOM && self->priv->custom_show_seconds)) {
		self->priv->timer = g_timeout_add_seconds(1, timer_func, self);
	} else {
		if (ltime == NULL) {
			time_t t;
			t = time(NULL);
			ltime = localtime(&t);
		}

		/* Plus 2 so we're just after the minute, don't want to be early. */
		self->priv->timer = g_timeout_add_seconds(60 - ltime->tm_sec + 2, timer_func, self);
	}

	return;
}

/* Does a quick meausre of how big the string is in
   pixels with a Pango layout */
static gint
measure_string (GtkStyle * style, PangoContext * context, const gchar * string)
{
	PangoLayout * layout = pango_layout_new(context);

	if (pango_parse_markup(string, -1, 0, NULL, NULL, NULL, NULL))
		pango_layout_set_markup(layout, string, -1);
	else
		pango_layout_set_text(layout, string, -1);

	pango_layout_set_font_description(layout, style->font_desc);

	gint width;
	pango_layout_get_pixel_size(layout, &width, NULL);
	g_object_unref(layout);
	return width;
}

/* Format for the table of strftime() modifiers to what
   we need to check when determining the length */
typedef struct _strftime_type_t strftime_type_t;
struct _strftime_type_t {
	char character;
	gint mask;
};

/* A table taken from the man page of strftime to what the different
   characters can effect.  These are worst case in that we need to
   test the length based on all these things to ensure that we have
   a reasonable string lenght measurement. */
const static strftime_type_t strftime_type[] = {
	{'a', STRFTIME_MASK_WEEK},
	{'A', STRFTIME_MASK_WEEK},
	{'b', STRFTIME_MASK_MONTH},
	{'B', STRFTIME_MASK_MONTH},
	{'c', STRFTIME_MASK_ALL}, /* We don't know, so we have to assume all */
	{'C', STRFTIME_MASK_YEAR},
	{'d', STRFTIME_MASK_MONTH},
	{'D', STRFTIME_MASK_MONTH | STRFTIME_MASK_YEAR | STRFTIME_MASK_DAY},
	{'e', STRFTIME_MASK_DAY},
	{'F', STRFTIME_MASK_MONTH | STRFTIME_MASK_YEAR | STRFTIME_MASK_DAY},
	{'G', STRFTIME_MASK_YEAR},
	{'g', STRFTIME_MASK_YEAR},
	{'h', STRFTIME_MASK_MONTH},
	{'j', STRFTIME_MASK_DAY},
	{'m', STRFTIME_MASK_MONTH},
	{'p', STRFTIME_MASK_AMPM},
	{'P', STRFTIME_MASK_AMPM},
	{'r', STRFTIME_MASK_AMPM},
	{'s', STRFTIME_MASK_SECONDS},
	{'S', STRFTIME_MASK_SECONDS},
	{'T', STRFTIME_MASK_SECONDS},
	{'u', STRFTIME_MASK_WEEK},
	{'U', STRFTIME_MASK_DAY | STRFTIME_MASK_MONTH},
	{'V', STRFTIME_MASK_DAY | STRFTIME_MASK_MONTH},
	{'w', STRFTIME_MASK_DAY},
	{'W', STRFTIME_MASK_DAY | STRFTIME_MASK_MONTH},
	{'x', STRFTIME_MASK_YEAR | STRFTIME_MASK_MONTH | STRFTIME_MASK_DAY | STRFTIME_MASK_WEEK},
	{'X', STRFTIME_MASK_SECONDS},
	{'y', STRFTIME_MASK_YEAR},
	{'Y', STRFTIME_MASK_YEAR},
	/* Last one */
	{0, 0}
};

#define FAT_NUMBER 8

/* Looks through the characters in the format string to
   ensure that we can figure out which of the things we
   need to check in determining the length. */
static gint
generate_strftime_bitmask (const char *time_str)
{
	gint retval = 0;
	glong strlength = g_utf8_strlen(time_str, -1);
	gint i;
	g_debug("Evaluating bitmask for '%s'", time_str);

	for (i = 0; i < strlength; i++) {
		if (time_str[i] == '%' && i + 1 < strlength) {
			gchar evalchar = time_str[i + 1];

			/* If we're using alternate formats we need to skip those characters */
			if (evalchar == 'E' || evalchar == 'O') {
				if (i + 2 < strlength) {
					evalchar = time_str[i + 2];
				} else {
					continue;
				}
			}

			/* Let's look at that character in the table */
			int j;
			for (j = 0; strftime_type[j].character != 0; j++) {
				if (strftime_type[j].character == evalchar) {
					retval |= strftime_type[j].mask;
					break;
				}
			}
		}
	}

	return retval;
}

/* Build an array up of all the time values that we want to check
   for length to ensure we're in a good place */
static void
build_timeval_array (GArray * timevals, gint mask)
{
	struct tm mytm = {0};

	/* Sun 12/28/8888 00:00 */
	mytm.tm_hour = 0;
	mytm.tm_mday = 28;
	mytm.tm_mon = 11;
	mytm.tm_year = 8888 - 1900;
	mytm.tm_wday = 0;
	mytm.tm_yday = 363;
	g_array_append_val(timevals, mytm);

	if (mask & STRFTIME_MASK_AMPM) {
		/* Sun 12/28/8888 12:00 */
		mytm.tm_hour = 12;
		g_array_append_val(timevals, mytm);
	}

	/* NOTE: Ignoring year 8888 should handle it */

	if (mask & STRFTIME_MASK_MONTH) {
		gint oldlen = timevals->len;
		gint i, j;
		for (i = 0; i < oldlen; i++) {
			for (j = 0; j < 11; j++) {
				struct tm localval = g_array_index(timevals, struct tm, i);
				localval.tm_mon = j;
				/* Not sure if I need to adjust yday & wday, hope not */
				g_array_append_val(timevals, localval);
			}
		}
	}

	/* Doing these together as it seems like just slightly more
	   coverage on the numerical days, but worth it. */
	if (mask & (STRFTIME_MASK_WEEK | STRFTIME_MASK_DAY)) {
		gint oldlen = timevals->len;
		gint i, j;
		for (i = 0; i < oldlen; i++) {
			for (j = 22; j < 28; j++) {
				struct tm localval = g_array_index(timevals, struct tm, i);

				gint diff = 28 - j;

				localval.tm_mday = j;
				localval.tm_wday = localval.tm_wday - diff;
				if (localval.tm_wday < 0) {
					localval.tm_wday += 7;
				}
				localval.tm_yday = localval.tm_yday - diff;

				g_array_append_val(timevals, localval);
			}
		}
	}

	return;
}

/* Try to get a good guess at what a maximum width of the entire
   string would be. */
static void
guess_label_size (IndicatorDatetime * self)
{
	/* This is during startup. */
	if (self->priv->label == NULL) return;

	GtkStyle * style = gtk_widget_get_style(GTK_WIDGET(self->priv->label));
	PangoContext * context = gtk_widget_get_pango_context(GTK_WIDGET(self->priv->label));
	gint * max_width = &(self->priv->max_width);
	gint posibilitymask = generate_strftime_bitmask(self->priv->time_string);

	/* Reset max width */
	*max_width = 0;

	/* Build the array of possibilities that we want to test */
	GArray * timevals = g_array_new(FALSE, TRUE, sizeof(struct tm));
	build_timeval_array(timevals, posibilitymask);

	g_debug("Checking against %d posible times", timevals->len);
	gint check_time;
	for (check_time = 0; check_time < timevals->len; check_time++) {
		gchar longstr[256];
		strftime(longstr, 256, self->priv->time_string, &(g_array_index(timevals, struct tm, check_time)));

		gchar * utf8 = g_locale_to_utf8(longstr, -1, NULL, NULL, NULL);
		gint length = measure_string(style, context, utf8);
		g_free(utf8);

		if (length > *max_width) {
			*max_width = length;
		}
	}

	g_array_free(timevals, TRUE);

	gtk_widget_set_size_request(GTK_WIDGET(self->priv->label), self->priv->max_width, -1);
	g_debug("Guessing max time width: %d", self->priv->max_width);

	return;
}

/* React to the style changing, which could mean an font
   update. */
static void
style_changed (GtkWidget * widget, GtkStyle * oldstyle, gpointer data)
{
	g_debug("New style for time label");
	IndicatorDatetime * self = INDICATOR_DATETIME(data);
	guess_label_size(self);
	update_label(self);
	return;
}

<<<<<<< HEAD
/* Translate msg according to the locale specified by LC_TIME */
static char *
T_(const char *msg)
{
	/* General strategy here is to make sure LANGUAGE is empty (since that
	   trumps all LC_* vars) and then to temporarily swap LC_TIME and
	   LC_MESSAGES.  Then have gettext translate msg.

	   We strdup the strings because the setlocale & *env functions do not
	   guarantee anything about the storage used for the string, and thus
	   the string may not be portably safe after multiple calls.

	   Note that while you might think g_dcgettext would do the trick here,
	   that actually looks in /usr/share/locale/XX/LC_TIME, not the
	   LC_MESSAGES directory, so we won't find any translation there.
	*/
	char *message_locale = g_strdup(setlocale(LC_MESSAGES, NULL));
	char *time_locale = g_strdup(setlocale(LC_TIME, NULL));
	char *language = g_strdup(g_getenv("LANGUAGE"));
	char *rv;
	g_unsetenv("LANGUAGE");
	setlocale(LC_MESSAGES, time_locale);

	/* Get the LC_TIME version */
	rv = _(msg);

	/* Put everything back the way it was */
	setlocale(LC_MESSAGES, message_locale);
	g_setenv("LANGUAGE", language, TRUE);
	g_free(message_locale);
	g_free(time_locale);
	g_free(language);
	return rv;
}

/* Check the system locale setting to see if the format is 24-hour
   time or 12-hour time */
static gboolean
is_locale_12h()
{
	static const char *formats_24h[] = {"%H", "%R", "%T", "%OH", "%k", NULL};
	const char *t_fmt = nl_langinfo(T_FMT);
	int i;

	for (i = 0; formats_24h[i]; ++i) {
		if (strstr(t_fmt, formats_24h[i])) {
			return FALSE;
		}
	}

	return TRUE;
}

=======

static void
update_text_gravity (GtkWidget *widget, GdkScreen *previous_screen, gpointer data)
{
	IndicatorDatetime * self = INDICATOR_DATETIME(data);
	if (self->priv->label == NULL) return;

	PangoLayout  *layout;
	PangoContext *context;

	layout = gtk_label_get_layout (GTK_LABEL(self->priv->label));
	context = pango_layout_get_context(layout);
	pango_context_set_base_gravity(context, PANGO_GRAVITY_AUTO);
}


>>>>>>> af9c4710
/* Tries to figure out what our format string should be.  Lots
   of translator comments in here. */
static gchar *
generate_format_string (IndicatorDatetime * self)
{
	if (self->priv->time_mode == SETTINGS_TIME_CUSTOM) {
		return g_strdup(self->priv->custom_string);
	}

	gboolean twelvehour = TRUE;

	if (self->priv->time_mode == SETTINGS_TIME_LOCALE) {
		twelvehour = is_locale_12h();
	} else if (self->priv->time_mode == SETTINGS_TIME_24_HOUR) {
		twelvehour = FALSE;
	}

	const gchar * time_string = NULL;
	if (twelvehour) {
		if (self->priv->show_seconds) {
			/* TRANSLATORS: A format string for the strftime function for
			   a clock showing 12-hour time with seconds. */
			time_string = T_("%l:%M:%S %p");
		} else {
			time_string = T_(DEFAULT_TIME_12_FORMAT);
		}
	} else {
		if (self->priv->show_seconds) {
			/* TRANSLATORS: A format string for the strftime function for
			   a clock showing 24-hour time with seconds. */
			time_string = T_("%H:%M:%S");
		} else {
			time_string = T_(DEFAULT_TIME_24_FORMAT);
		}
	}
	
	/* Checkpoint, let's not fail */
	g_return_val_if_fail(time_string != NULL, g_strdup(DEFAULT_TIME_FORMAT));

	/* If there's no date or day let's just leave now and
	   not worry about the rest of this code */
	if (!self->priv->show_date && !self->priv->show_day) {
		return g_strdup(time_string);
	}

	const gchar * date_string = NULL;
	if (self->priv->show_date && self->priv->show_day) {
		/* TRANSLATORS:  This is a format string passed to strftime to represent
		   the day of the week, the month and the day of the month. */
		date_string = T_("%a %b %e");
	} else if (self->priv->show_date) {
		/* TRANSLATORS:  This is a format string passed to strftime to represent
		   the month and the day of the month. */
		date_string = T_("%b %e");
	} else if (self->priv->show_day) {
		/* TRANSLATORS:  This is a format string passed to strftime to represent
		   the day of the week. */
		date_string = T_("%a");
	}

	/* Check point, we should have a date string */
	g_return_val_if_fail(date_string != NULL, g_strdup(time_string));

	/* TRANSLATORS: This is a format string passed to strftime to combine the
	   date and the time.  The value of "%s, %s" would result in a string like
	   this in US English 12-hour time: 'Fri Jul 16, 11:50 AM' */
	return g_strdup_printf(T_("%s, %s"), date_string, time_string);
}

static gboolean
new_calendar_item (DbusmenuMenuitem * newitem,
				   DbusmenuMenuitem * parent,
				   DbusmenuClient   * client)
{
	g_return_val_if_fail(DBUSMENU_IS_MENUITEM(newitem), FALSE);
	g_return_val_if_fail(DBUSMENU_IS_GTKCLIENT(client), FALSE);
	/* Note: not checking parent, it's reasonable for it to be NULL */

	IndicatorObject *io = g_object_get_data (G_OBJECT (client), "indicator");
	if (io == NULL) {
		g_warning ("found no indicator to attach the caledar to");
		return FALSE;
	}

	IndicatorDatetime *self = INDICATOR_DATETIME(io);
	self->priv = INDICATOR_DATETIME_GET_PRIVATE(self);
	
	IdoCalendarMenuItem *ido = IDO_CALENDAR_MENU_ITEM (ido_calendar_menu_item_new ());
	self->priv->ido_calendar = ido;

	dbusmenu_gtkclient_newitem_base(DBUSMENU_GTKCLIENT(client), newitem, GTK_MENU_ITEM(ido), parent);

	return TRUE;
}

/* Grabs the label.  Creates it if it doesn't
   exist already */
static GtkLabel *
get_label (IndicatorObject * io)
{
	IndicatorDatetime * self = INDICATOR_DATETIME(io);

	/* If there's not a label, we'll build ourselves one */
	if (self->priv->label == NULL) {
		self->priv->label = GTK_LABEL(gtk_label_new("Time"));
		gtk_label_set_justify (GTK_LABEL(self->priv->label), GTK_JUSTIFY_CENTER);
		g_object_ref(G_OBJECT(self->priv->label));
		g_signal_connect(G_OBJECT(self->priv->label), "style-set", G_CALLBACK(style_changed), self);
		g_signal_connect(G_OBJECT(self->priv->label), "screen-changed", G_CALLBACK(update_text_gravity), self);
		guess_label_size(self);
		update_label(self);
		gtk_widget_show(GTK_WIDGET(self->priv->label));
	}

	if (self->priv->timer == 0) {
		setup_timer(self, NULL);
	}

	return self->priv->label;
}

static GtkMenu *
get_menu (IndicatorObject * io)
{
	IndicatorDatetime * self = INDICATOR_DATETIME(io);

	if (self->priv->menu == NULL) {
		self->priv->menu = dbusmenu_gtkmenu_new(SERVICE_NAME, MENU_OBJ);
	}

	DbusmenuGtkClient *client = dbusmenu_gtkmenu_get_client(self->priv->menu);
	g_object_set_data (G_OBJECT (client), "indicator", io);

	dbusmenu_client_add_type_handler(DBUSMENU_CLIENT(client), DBUSMENU_CALENDAR_MENUITEM_TYPE, new_calendar_item);

	return GTK_MENU(self->priv->menu);
}<|MERGE_RESOLUTION|>--- conflicted
+++ resolved
@@ -874,7 +874,6 @@
 	return;
 }
 
-<<<<<<< HEAD
 /* Translate msg according to the locale specified by LC_TIME */
 static char *
 T_(const char *msg)
@@ -928,8 +927,7 @@
 	return TRUE;
 }
 
-=======
-
+/* Respond to changes in the screen to update the text gravity */
 static void
 update_text_gravity (GtkWidget *widget, GdkScreen *previous_screen, gpointer data)
 {
@@ -944,8 +942,6 @@
 	pango_context_set_base_gravity(context, PANGO_GRAVITY_AUTO);
 }
 
-
->>>>>>> af9c4710
 /* Tries to figure out what our format string should be.  Lots
    of translator comments in here. */
 static gchar *
