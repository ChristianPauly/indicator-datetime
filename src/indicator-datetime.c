/*
An indicator to time and date related information in the menubar.

Copyright 2010 Canonical Ltd.

Authors:
    Ted Gould <ted@canonical.com>

This program is free software: you can redistribute it and/or modify it 
under the terms of the GNU General Public License version 3, as published 
by the Free Software Foundation.

This program is distributed in the hope that it will be useful, but 
WITHOUT ANY WARRANTY; without even the implied warranties of 
MERCHANTABILITY, SATISFACTORY QUALITY, or FITNESS FOR A PARTICULAR 
PURPOSE.  See the GNU General Public License for more details.

You should have received a copy of the GNU General Public License along 
with this program.  If not, see <http://www.gnu.org/licenses/>.
*/

#ifdef HAVE_CONFIG_H
#include "config.h"
#endif

<<<<<<< HEAD
#include <locale.h>
#include <langinfo.h>
#include <string.h>
#include <time.h>

=======
>>>>>>> 47632dc7
/* GStuff */
#include <glib.h>
#include <glib/gprintf.h>
#include <glib-object.h>
#include <glib/gi18n-lib.h>
#include <gio/gio.h>

/* Indicator Stuff */
#include <libindicator/indicator.h>
#include <libindicator/indicator-object.h>
#include <libindicator/indicator-service-manager.h>

/* DBusMenu */
#include <libdbusmenu-gtk/menu.h>
#include <libido/idocalendarmenuitem.h>
#include <libdbusmenu-gtk/menuitem.h>

#include "utils.h"
#include "dbus-shared.h"
#include "settings-shared.h"


#define INDICATOR_DATETIME_TYPE            (indicator_datetime_get_type ())
#define INDICATOR_DATETIME(obj)            (G_TYPE_CHECK_INSTANCE_CAST ((obj), INDICATOR_DATETIME_TYPE, IndicatorDatetime))
#define INDICATOR_DATETIME_CLASS(klass)    (G_TYPE_CHECK_CLASS_CAST ((klass), INDICATOR_DATETIME_TYPE, IndicatorDatetimeClass))
#define IS_INDICATOR_DATETIME(obj)         (G_TYPE_CHECK_INSTANCE_TYPE ((obj), INDICATOR_DATETIME_TYPE))
#define IS_INDICATOR_DATETIME_CLASS(klass) (G_TYPE_CHECK_CLASS_TYPE ((klass), INDICATOR_DATETIME_TYPE))
#define INDICATOR_DATETIME_GET_CLASS(obj)  (G_TYPE_INSTANCE_GET_CLASS ((obj), INDICATOR_DATETIME_TYPE, IndicatorDatetimeClass))

typedef struct _IndicatorDatetime         IndicatorDatetime;
typedef struct _IndicatorDatetimeClass    IndicatorDatetimeClass;
typedef struct _IndicatorDatetimePrivate  IndicatorDatetimePrivate;

struct _IndicatorDatetimeClass {
	IndicatorObjectClass parent_class;
};

struct _IndicatorDatetime {
	IndicatorObject parent;
	IndicatorDatetimePrivate * priv;
};

struct _IndicatorDatetimePrivate {
	GtkLabel * label;
	guint timer;

	gchar * time_string;

	gint time_mode;
	gboolean show_seconds;
	gboolean show_date;
	gboolean show_day;
	gchar * custom_string;
	gboolean custom_show_seconds;

	gboolean show_week_numbers;
	gint week_start;
	
	guint idle_measure;
	gint  max_width;

	IndicatorServiceManager * sm;
	DbusmenuGtkMenu * menu;

	GCancellable * service_proxy_cancel;
	GDBusProxy * service_proxy;
	IdoCalendarMenuItem *ido_calendar;

	GList * timezone_items;

	GSettings * settings;
};

/* Enum for the properties so that they can be quickly
   found and looked up. */
enum {
	PROP_0,
	PROP_TIME_FORMAT,
	PROP_SHOW_SECONDS,
	PROP_SHOW_DAY,
	PROP_SHOW_DATE,
	PROP_CUSTOM_TIME_FORMAT,
	PROP_SHOW_WEEK_NUMBERS
};

typedef struct _indicator_item_t indicator_item_t;
struct _indicator_item_t {
	IndicatorDatetime * self;
	DbusmenuMenuitem * mi;
	GtkWidget * gmi;
	GtkWidget * icon;
	GtkWidget * label;
	GtkWidget * right;
};

#define PROP_TIME_FORMAT_S              "time-format"
#define PROP_SHOW_SECONDS_S             "show-seconds"
#define PROP_SHOW_DAY_S                 "show-day"
#define PROP_SHOW_DATE_S                "show-date"
#define PROP_CUSTOM_TIME_FORMAT_S       "custom-time-format"
#define PROP_SHOW_WEEK_NUMBERS_S        "show-week-numbers"

<<<<<<< HEAD
#define SETTINGS_INTERFACE              "com.canonical.indicator.datetime"
#define SETTINGS_TIME_FORMAT_S          "time-format"
#define SETTINGS_SHOW_SECONDS_S         "show-seconds"
#define SETTINGS_SHOW_DAY_S             "show-day"
#define SETTINGS_SHOW_DATE_S            "show-date"
#define SETTINGS_CUSTOM_TIME_FORMAT_S   "custom-time-format"
#define SETTINGS_SHOW_WEEK_NUMBERS_S    "show-week-numbers"

enum {
	SETTINGS_TIME_LOCALE = 0,
	SETTINGS_TIME_12_HOUR = 1,
	SETTINGS_TIME_24_HOUR = 2,
	SETTINGS_TIME_CUSTOM = 3
};

/* TRANSLATORS: A format string for the strftime function for
   a clock showing 12-hour time without seconds. */
#define DEFAULT_TIME_12_FORMAT   N_("%l:%M %p")

/* TRANSLATORS: A format string for the strftime function for
   a clock showing 24-hour time without seconds. */
#define DEFAULT_TIME_24_FORMAT   N_("%H:%M")

#define DEFAULT_TIME_FORMAT      DEFAULT_TIME_12_FORMAT

=======
>>>>>>> 47632dc7
#define INDICATOR_DATETIME_GET_PRIVATE(o) \
(G_TYPE_INSTANCE_GET_PRIVATE ((o), INDICATOR_DATETIME_TYPE, IndicatorDatetimePrivate))

enum {
	STRFTIME_MASK_NONE    = 0,      /* Hours or minutes as we always test those */
	STRFTIME_MASK_SECONDS = 1 << 0, /* Seconds count */
	STRFTIME_MASK_AMPM    = 1 << 1, /* AM/PM counts */
	STRFTIME_MASK_WEEK    = 1 << 2, /* Day of the week maters (Sat, Sun, etc.) */
	STRFTIME_MASK_DAY     = 1 << 3, /* Day of the month counts (Feb 1st) */
	STRFTIME_MASK_MONTH   = 1 << 4, /* Which month matters */
	STRFTIME_MASK_YEAR    = 1 << 5, /* Which year matters */
	/* Last entry, combines all previous */
	STRFTIME_MASK_ALL     = (STRFTIME_MASK_SECONDS | STRFTIME_MASK_AMPM | STRFTIME_MASK_WEEK | STRFTIME_MASK_DAY | STRFTIME_MASK_MONTH | STRFTIME_MASK_YEAR)
};

GType indicator_datetime_get_type (void);

static void indicator_datetime_class_init (IndicatorDatetimeClass *klass);
static void indicator_datetime_init       (IndicatorDatetime *self);
static void set_property (GObject * object, guint prop_id, const GValue * value, GParamSpec * pspec);
static void get_property (GObject * object, guint prop_id, GValue * value, GParamSpec * pspec);
static void indicator_datetime_dispose    (GObject *object);
static void indicator_datetime_finalize   (GObject *object);
static GtkLabel * get_label               (IndicatorObject * io);
static GtkMenu *  get_menu                (IndicatorObject * io);
static const gchar * get_accessible_desc  (IndicatorObject * io);
static GVariant * bind_enum_set           (const GValue * value, const GVariantType * type, gpointer user_data);
static gboolean bind_enum_get             (GValue * value, GVariant * variant, gpointer user_data);
static gchar * generate_format_string_now (IndicatorDatetime * self);
static void update_label                  (IndicatorDatetime * io, GDateTime ** datetime);
static void guess_label_size              (IndicatorDatetime * self);
static void setup_timer                   (IndicatorDatetime * self, GDateTime * datetime);
static void update_time                   (IndicatorDatetime * self);
static void receive_signal                (GDBusProxy * proxy, gchar * sender_name, gchar * signal_name, GVariant * parameters, gpointer user_data);
static void service_proxy_cb (GObject * object, GAsyncResult * res, gpointer user_data);
static gint generate_strftime_bitmask     (const char *time_str);
static void timezone_update_labels        (indicator_item_t * mi_data);

/* Indicator Module Config */
INDICATOR_SET_VERSION
INDICATOR_SET_TYPE(INDICATOR_DATETIME_TYPE)

G_DEFINE_TYPE (IndicatorDatetime, indicator_datetime, INDICATOR_OBJECT_TYPE);

static GtkSizeGroup * indicator_right_group = NULL;

static void
indicator_datetime_class_init (IndicatorDatetimeClass *klass)
{
	GObjectClass *object_class = G_OBJECT_CLASS (klass);

	g_type_class_add_private (klass, sizeof (IndicatorDatetimePrivate));

	object_class->dispose = indicator_datetime_dispose;
	object_class->finalize = indicator_datetime_finalize;

	object_class->set_property = set_property;
	object_class->get_property = get_property;

	IndicatorObjectClass * io_class = INDICATOR_OBJECT_CLASS(klass);

	io_class->get_label = get_label;
	io_class->get_menu  = get_menu;
	io_class->get_accessible_desc = get_accessible_desc;

	g_object_class_install_property (object_class,
	                                 PROP_TIME_FORMAT,
	                                 g_param_spec_int(PROP_TIME_FORMAT_S,
	                                                  "A choice of which format should be used on the panel",
	                                                  "Chooses between letting the locale choose the time, 12-hour time, 24-time or using the custom string passed to strftime().",
	                                                  SETTINGS_TIME_LOCALE, /* min */
	                                                  SETTINGS_TIME_CUSTOM, /* max */
	                                                  SETTINGS_TIME_LOCALE, /* default */
	                                                  G_PARAM_READWRITE | G_PARAM_STATIC_STRINGS));
	g_object_class_install_property (object_class,
	                                 PROP_SHOW_SECONDS,
	                                 g_param_spec_boolean(PROP_SHOW_SECONDS_S,
	                                                      "Whether to show seconds in the indicator.",
	                                                      "Shows seconds along with the time in the indicator.  Also effects refresh interval.",
	                                                      FALSE, /* default */
	                                                      G_PARAM_READWRITE | G_PARAM_STATIC_STRINGS));
	g_object_class_install_property (object_class,
	                                 PROP_SHOW_DAY,
	                                 g_param_spec_boolean(PROP_SHOW_DAY_S,
	                                                      "Whether to show the day of the week in the indicator.",
	                                                      "Shows the day of the week along with the time in the indicator.",
	                                                      FALSE, /* default */
	                                                      G_PARAM_READWRITE | G_PARAM_STATIC_STRINGS));
	g_object_class_install_property (object_class,
	                                 PROP_SHOW_DATE,
	                                 g_param_spec_boolean(PROP_SHOW_DATE_S,
	                                                      "Whether to show the day and month in the indicator.",
	                                                      "Shows the day and month along with the time in the indicator.",
	                                                      FALSE, /* default */
	                                                      G_PARAM_READWRITE | G_PARAM_STATIC_STRINGS));
	g_object_class_install_property (object_class,
	                                 PROP_CUSTOM_TIME_FORMAT,
	                                 g_param_spec_string(PROP_CUSTOM_TIME_FORMAT_S,
	                                                     "The format that is used to show the time on the panel.",
	                                                     "A format string in the form used to pass to strftime to make a string for displaying on the panel.",
	                                                     DEFAULT_TIME_FORMAT,
	                                                     G_PARAM_READWRITE | G_PARAM_STATIC_STRINGS));

	g_object_class_install_property (object_class,
	                                 PROP_SHOW_WEEK_NUMBERS,
	                                 g_param_spec_boolean(PROP_SHOW_WEEK_NUMBERS_S,
	                                                      "Whether to show the week numbers in the calendar.",
	                                                      "Shows the week numbers in the monthly calendar in indicator-datetime's menu.",
	                                                      FALSE, /* default */
	                                                      G_PARAM_READWRITE | G_PARAM_STATIC_STRINGS));
	return;
}

static void
indicator_datetime_init (IndicatorDatetime *self)
{
	self->priv = INDICATOR_DATETIME_GET_PRIVATE(self);

	self->priv->label = NULL;
	self->priv->timer = 0;

	self->priv->idle_measure = 0;
	self->priv->max_width = 0;

	self->priv->time_mode = SETTINGS_TIME_LOCALE;
	self->priv->show_seconds = FALSE;
	self->priv->show_date = FALSE;
	self->priv->show_day = FALSE;
	self->priv->custom_string = g_strdup(DEFAULT_TIME_FORMAT);
	self->priv->custom_show_seconds = FALSE;

	self->priv->time_string = generate_format_string_now(self);

	self->priv->service_proxy = NULL;

	self->priv->sm = NULL;
	self->priv->menu = NULL;

	self->priv->settings = g_settings_new(SETTINGS_INTERFACE);
	if (self->priv->settings != NULL) {
		g_settings_bind_with_mapping(self->priv->settings,
		                SETTINGS_TIME_FORMAT_S,
		                self,
		                PROP_TIME_FORMAT_S,
		                G_SETTINGS_BIND_DEFAULT,
		                bind_enum_get,
		                bind_enum_set,
		                NULL, NULL); /* Userdata and destroy func */
		g_settings_bind(self->priv->settings,
		                SETTINGS_SHOW_SECONDS_S,
		                self,
		                PROP_SHOW_SECONDS_S,
		                G_SETTINGS_BIND_DEFAULT);
		g_settings_bind(self->priv->settings,
		                SETTINGS_SHOW_DAY_S,
		                self,
		                PROP_SHOW_DAY_S,
		                G_SETTINGS_BIND_DEFAULT);
		g_settings_bind(self->priv->settings,
		                SETTINGS_SHOW_DATE_S,
		                self,
		                PROP_SHOW_DATE_S,
		                G_SETTINGS_BIND_DEFAULT);
		g_settings_bind(self->priv->settings,
		                SETTINGS_CUSTOM_TIME_FORMAT_S,
		                self,
		                PROP_CUSTOM_TIME_FORMAT_S,
		                G_SETTINGS_BIND_DEFAULT);
		g_settings_bind(self->priv->settings,
		                SETTINGS_SHOW_WEEK_NUMBERS_S,
		                self,
		                PROP_SHOW_WEEK_NUMBERS_S,
		                G_SETTINGS_BIND_DEFAULT);
	} else {
		g_warning("Unable to get settings for '" SETTINGS_INTERFACE "'");
	}

	self->priv->sm = indicator_service_manager_new_version(SERVICE_NAME, SERVICE_VERSION);

	self->priv->service_proxy_cancel = g_cancellable_new();

	g_dbus_proxy_new_for_bus (G_BUS_TYPE_SESSION,
		                  G_DBUS_PROXY_FLAGS_NONE,
		                  NULL,
		                  SERVICE_NAME,
		                  SERVICE_OBJ,
		                  SERVICE_IFACE,
		                  self->priv->service_proxy_cancel,
		                  service_proxy_cb,
                                  self);

	return;
}

/* Callback from trying to create the proxy for the serivce, this
   could include starting the service.  Sometime it'll fail and
   we'll try to start that dang service again! */
static void
service_proxy_cb (GObject * object, GAsyncResult * res, gpointer user_data)
{
	GError * error = NULL;

	IndicatorDatetime * self = INDICATOR_DATETIME(user_data);
	g_return_if_fail(self != NULL);

	GDBusProxy * proxy = g_dbus_proxy_new_for_bus_finish(res, &error);

	IndicatorDatetimePrivate * priv = INDICATOR_DATETIME_GET_PRIVATE(self);

	if (priv->service_proxy_cancel != NULL) {
		g_object_unref(priv->service_proxy_cancel);
		priv->service_proxy_cancel = NULL;
	}

	if (error != NULL) {
		g_warning("Could not grab DBus proxy for %s: %s", SERVICE_NAME, error->message);
		g_error_free(error);
		return;
	}

	/* Okay, we're good to grab the proxy at this point, we're
	sure that it's ours. */
	priv->service_proxy = proxy;

	g_signal_connect(proxy, "g-signal", G_CALLBACK(receive_signal), self);

	return;
}

static void
indicator_datetime_dispose (GObject *object)
{
	IndicatorDatetime * self = INDICATOR_DATETIME(object);

	if (self->priv->label != NULL) {
		g_object_unref(self->priv->label);
		self->priv->label = NULL;
	}

	if (self->priv->timer != 0) {
		g_source_remove(self->priv->timer);
		self->priv->timer = 0;
	}

	if (self->priv->idle_measure != 0) {
		g_source_remove(self->priv->idle_measure);
		self->priv->idle_measure = 0;
	}

	if (self->priv->menu != NULL) {
		g_object_unref(G_OBJECT(self->priv->menu));
		self->priv->menu = NULL;
	}

	if (self->priv->sm != NULL) {
		g_object_unref(G_OBJECT(self->priv->sm));
		self->priv->sm = NULL;
	}

	if (self->priv->settings != NULL) {
		g_object_unref(G_OBJECT(self->priv->settings));
		self->priv->settings = NULL;
	}

	if (self->priv->service_proxy != NULL) {
		g_object_unref(self->priv->service_proxy);
		self->priv->service_proxy = NULL;
	}

	G_OBJECT_CLASS (indicator_datetime_parent_class)->dispose (object);
	return;
}

static void
indicator_datetime_finalize (GObject *object)
{
	IndicatorDatetime * self = INDICATOR_DATETIME(object);

	if (self->priv->time_string != NULL) {
		g_free(self->priv->time_string);
		self->priv->time_string = NULL;
	}

	if (self->priv->custom_string != NULL) {
		g_free(self->priv->custom_string);
		self->priv->custom_string = NULL;
	}

	G_OBJECT_CLASS (indicator_datetime_parent_class)->finalize (object);
	return;
}

/* Turns the int value into a string GVariant */
static GVariant *
bind_enum_set (const GValue * value, const GVariantType * type, gpointer user_data)
{
	switch (g_value_get_int(value)) {
	case SETTINGS_TIME_LOCALE:
		return g_variant_new_string("locale-default");
	case SETTINGS_TIME_12_HOUR:
		return g_variant_new_string("12-hour");
	case SETTINGS_TIME_24_HOUR:
		return g_variant_new_string("24-hour");
	case SETTINGS_TIME_CUSTOM:
		return g_variant_new_string("custom");
	default:
		return NULL;
	}
}

/* Turns a string GVariant into an int value */
static gboolean
bind_enum_get (GValue * value, GVariant * variant, gpointer user_data)
{
	const gchar * str = g_variant_get_string(variant, NULL);
	gint output = 0;

	if (g_strcmp0(str, "locale-default") == 0) {
		output = SETTINGS_TIME_LOCALE;
	} else if (g_strcmp0(str, "12-hour") == 0) {
		output = SETTINGS_TIME_12_HOUR;
	} else if (g_strcmp0(str, "24-hour") == 0) {
		output = SETTINGS_TIME_24_HOUR;
	} else if (g_strcmp0(str, "custom") == 0) {
		output = SETTINGS_TIME_CUSTOM;
	} else {
		return FALSE;
	}

	g_value_set_int(value, output);
	return TRUE;
}

static void
timezone_update_all_labels (IndicatorDatetime * self)
{
	IndicatorDatetimePrivate *priv = INDICATOR_DATETIME_GET_PRIVATE(self);
	g_list_foreach(priv->timezone_items, (GFunc)timezone_update_labels, NULL);
}

/* Sets a property on the object */
static void
set_property (GObject * object, guint prop_id, const GValue * value, GParamSpec * pspec)
{
	IndicatorDatetime * self = INDICATOR_DATETIME(object);
	gboolean update = FALSE;

	switch(prop_id) {
	case PROP_TIME_FORMAT: {
		gint newval = g_value_get_int(value);
		if (newval != self->priv->time_mode) {
			update = TRUE;
			self->priv->time_mode = newval;
			setup_timer(self, NULL);			
		}
		break;
	}
	case PROP_SHOW_SECONDS:
		if (g_value_get_boolean(value) != self->priv->show_seconds) {
			self->priv->show_seconds = !self->priv->show_seconds;
			if (self->priv->time_mode != SETTINGS_TIME_CUSTOM) {
				update = TRUE;
				setup_timer(self, NULL);
			}
		}
		break;
	case PROP_SHOW_DAY:
		if (g_value_get_boolean(value) != self->priv->show_day) {
			self->priv->show_day = !self->priv->show_day;
			if (self->priv->time_mode != SETTINGS_TIME_CUSTOM) {
				update = TRUE;
			}
		}
		break;
	case PROP_SHOW_DATE:
		if (g_value_get_boolean(value) != self->priv->show_date) {
			self->priv->show_date = !self->priv->show_date;
			if (self->priv->time_mode != SETTINGS_TIME_CUSTOM) {
				update = TRUE;
			}
		}
		break;
	case PROP_CUSTOM_TIME_FORMAT: {
		const gchar * newstr = g_value_get_string(value);
		if (g_strcmp0(newstr, self->priv->custom_string) != 0) {
			if (self->priv->custom_string != NULL) {
				g_free(self->priv->custom_string);
				self->priv->custom_string = NULL;
			}
			self->priv->custom_string = g_strdup(newstr);
			gint time_mask = generate_strftime_bitmask(newstr);
			self->priv->custom_show_seconds = (time_mask & STRFTIME_MASK_SECONDS);
			if (self->priv->time_mode == SETTINGS_TIME_CUSTOM) {
				update = TRUE;
				setup_timer(self, NULL);
			}
		}
		break;
	}
	case PROP_SHOW_WEEK_NUMBERS: {
		if (g_value_get_boolean(value) != self->priv->show_week_numbers) {
			GtkCalendarDisplayOptions flags = ido_calendar_menu_item_get_display_options (self->priv->ido_calendar);
			if (g_value_get_boolean(value) == TRUE)
				flags |= GTK_CALENDAR_SHOW_WEEK_NUMBERS;
			else
				flags &= ~GTK_CALENDAR_SHOW_WEEK_NUMBERS;
			ido_calendar_menu_item_set_display_options (self->priv->ido_calendar, flags);
			self->priv->show_week_numbers = g_value_get_boolean(value);
		}
		break;
	}
	default:
		G_OBJECT_WARN_INVALID_PROPERTY_ID(object, prop_id, pspec);
		return;
	}

	if (!update) {
		return;
	}

	/* Get the new format string */
	gchar * newformat = generate_format_string_now(self);

	/* check to ensure the format really changed */
	if (g_strcmp0(self->priv->time_string, newformat) == 0) {
		g_free(newformat);
		return;
	}

	/* Okay now process the change */
	if (self->priv->time_string != NULL) {
		g_free(self->priv->time_string);
		self->priv->time_string = NULL;
	}
	self->priv->time_string = newformat;

	/* And update everything */
	update_label(self, NULL);
	timezone_update_all_labels(self);
	guess_label_size(self);

	return;
}

/* Gets a property from the object */
static void
get_property (GObject * object, guint prop_id, GValue * value, GParamSpec * pspec)
{
	IndicatorDatetime * self = INDICATOR_DATETIME(object);

	switch(prop_id) {
	case PROP_TIME_FORMAT:
		g_value_set_int(value, self->priv->time_mode);
		break;
	case PROP_SHOW_SECONDS:
		g_value_set_boolean(value, self->priv->show_seconds);
		break;
	case PROP_SHOW_DAY:
		g_value_set_boolean(value, self->priv->show_day);
		break;
	case PROP_SHOW_DATE:
		g_value_set_boolean(value, self->priv->show_date);
		break;
	case PROP_CUSTOM_TIME_FORMAT:
		g_value_set_string(value, self->priv->custom_string);
		break;
	case PROP_SHOW_WEEK_NUMBERS:
		g_value_set_boolean(value, self->priv->show_week_numbers);
		break;
	default:
		G_OBJECT_WARN_INVALID_PROPERTY_ID(object, prop_id, pspec);
		return;
	}

	return;
}

/* Looks at the size of the label, if it grew beyond what we
   thought was the max, make sure it doesn't shrink again. */
static gboolean
idle_measure (gpointer data)
{
	IndicatorDatetime * self = INDICATOR_DATETIME(data);
	self->priv->idle_measure = 0;

	GtkAllocation allocation;
	gtk_widget_get_allocation(GTK_WIDGET(self->priv->label), &allocation);

	if (allocation.width > self->priv->max_width) {
		if (self->priv->max_width != 0) {
			g_warning("Guessed wrong.  We thought the max would be %d but we're now at %d", self->priv->max_width, allocation.width);
		}
		self->priv->max_width = allocation.width;
		gtk_widget_set_size_request(GTK_WIDGET(self->priv->label), self->priv->max_width, -1);
	}

	return FALSE;
}

/* Updates the accessible description */
static void
update_accessible_description (IndicatorDatetime * io)
{
	GList * entries = indicator_object_get_entries(INDICATOR_OBJECT(io));
	IndicatorObjectEntry * entry = (IndicatorObjectEntry *)entries->data;

	entry->accessible_desc = get_accessible_desc(INDICATOR_OBJECT(io));

	g_signal_emit(G_OBJECT(io),
	              INDICATOR_OBJECT_SIGNAL_ACCESSIBLE_DESC_UPDATE_ID,
	              0,
	              entry,
	              TRUE);

	g_list_free(entries);

	return;
}

/* Updates the label to be the current time. */
static void
set_label_to_time_in_zone (IndicatorDatetime * self, GtkLabel * label,
                           GTimeZone * tz, const gchar * format,
                           GDateTime ** datetime)
{
	GDateTime * datetime_now;
	if (tz == NULL)
		datetime_now = g_date_time_new_now_local();
	else
		datetime_now = g_date_time_new_now(tz);

	gchar * timestr;
	if (format == NULL) {
		gchar * format_for_time = generate_format_string_at_time(datetime_now);
		timestr = g_date_time_format(datetime_now, format_for_time);
		g_free(format_for_time);
	}
	else {
		timestr = g_date_time_format(datetime_now, format);
	}

	gboolean use_markup = FALSE;
	if (pango_parse_markup(timestr, -1, 0, NULL, NULL, NULL, NULL))
		use_markup = TRUE;

	if (use_markup)
		gtk_label_set_markup(label, timestr);
	else
		gtk_label_set_text(label, timestr);

	g_free(timestr);

	if (datetime)
		*datetime = datetime_now;
	else
		g_date_time_unref(datetime_now);

	return;
}

/* Updates the label to be the current time. */
static void
update_label (IndicatorDatetime * io, GDateTime ** datetime)
{
	IndicatorDatetime * self = INDICATOR_DATETIME(io);

	if (self->priv->label == NULL) return;

	set_label_to_time_in_zone(self, self->priv->label, NULL, self->priv->time_string, datetime);

	if (self->priv->idle_measure == 0) {
		self->priv->idle_measure = g_idle_add(idle_measure, io);
	}

	update_accessible_description(io);

	return;
}

/* Update the time right now.  Usually the result of a timezone switch. */
static void
update_time (IndicatorDatetime * self)
{
	GDateTime * dt;
	update_label(self, &dt);
	timezone_update_all_labels(self);
	setup_timer(self, dt);
	g_date_time_unref(dt);
	return;
}

/* Receives all signals from the service, routed to the appropriate functions */
static void
receive_signal (GDBusProxy * proxy, gchar * sender_name, gchar * signal_name,
                GVariant * parameters, gpointer user_data)
{
	IndicatorDatetime * self = INDICATOR_DATETIME(user_data);

	if (g_strcmp0(signal_name, "UpdateTime") == 0) {
		update_time(self);
	}

	return;
}

/* Runs every minute and updates the time */
gboolean
timer_func (gpointer user_data)
{
	IndicatorDatetime * self = INDICATOR_DATETIME(user_data);
	self->priv->timer = 0;
	GDateTime * dt;
	update_label(self, &dt);
	timezone_update_all_labels(self);
	setup_timer(self, dt);
	g_date_time_unref(dt);
	return FALSE;
}

/* Configure the timer to run the next time through */
static void
setup_timer (IndicatorDatetime * self, GDateTime * datetime)
{
	gboolean unref = FALSE;

	if (self->priv->timer != 0) {
		g_source_remove(self->priv->timer);
		self->priv->timer = 0;
	}
	
	if (self->priv->show_seconds ||
		(self->priv->time_mode == SETTINGS_TIME_CUSTOM && self->priv->custom_show_seconds)) {
		self->priv->timer = g_timeout_add_seconds(1, timer_func, self);
	} else {
		if (datetime == NULL) {
			datetime = g_date_time_new_now_local();
			unref = TRUE;
		}

		/* Plus 2 so we're just after the minute, don't want to be early. */
		gint seconds = (gint)g_date_time_get_seconds(datetime);
		self->priv->timer = g_timeout_add_seconds(60 - seconds + 2, timer_func, self);

		if (unref) {
			g_date_time_unref(datetime);
		}
	}

	return;
}

/* Does a quick meausre of how big the string is in
   pixels with a Pango layout */
static gint
measure_string (GtkStyle * style, PangoContext * context, const gchar * string)
{
	PangoLayout * layout = pango_layout_new(context);

	if (pango_parse_markup(string, -1, 0, NULL, NULL, NULL, NULL))
		pango_layout_set_markup(layout, string, -1);
	else
		pango_layout_set_text(layout, string, -1);

	pango_layout_set_font_description(layout, style->font_desc);

	gint width;
	pango_layout_get_pixel_size(layout, &width, NULL);
	g_object_unref(layout);
	return width;
}

/* Format for the table of strftime() modifiers to what
   we need to check when determining the length */
typedef struct _strftime_type_t strftime_type_t;
struct _strftime_type_t {
	char character;
	gint mask;
};

/* A table taken from the man page of strftime to what the different
   characters can effect.  These are worst case in that we need to
   test the length based on all these things to ensure that we have
   a reasonable string lenght measurement. */
const static strftime_type_t strftime_type[] = {
	{'a', STRFTIME_MASK_WEEK},
	{'A', STRFTIME_MASK_WEEK},
	{'b', STRFTIME_MASK_MONTH},
	{'B', STRFTIME_MASK_MONTH},
	{'c', STRFTIME_MASK_ALL}, /* We don't know, so we have to assume all */
	{'C', STRFTIME_MASK_YEAR},
	{'d', STRFTIME_MASK_MONTH},
	{'D', STRFTIME_MASK_MONTH | STRFTIME_MASK_YEAR | STRFTIME_MASK_DAY},
	{'e', STRFTIME_MASK_DAY},
	{'F', STRFTIME_MASK_MONTH | STRFTIME_MASK_YEAR | STRFTIME_MASK_DAY},
	{'G', STRFTIME_MASK_YEAR},
	{'g', STRFTIME_MASK_YEAR},
	{'h', STRFTIME_MASK_MONTH},
	{'j', STRFTIME_MASK_DAY},
	{'m', STRFTIME_MASK_MONTH},
	{'p', STRFTIME_MASK_AMPM},
	{'P', STRFTIME_MASK_AMPM},
	{'r', STRFTIME_MASK_AMPM},
	{'s', STRFTIME_MASK_SECONDS},
	{'S', STRFTIME_MASK_SECONDS},
	{'T', STRFTIME_MASK_SECONDS},
	{'u', STRFTIME_MASK_WEEK},
	{'U', STRFTIME_MASK_DAY | STRFTIME_MASK_MONTH},
	{'V', STRFTIME_MASK_DAY | STRFTIME_MASK_MONTH},
	{'w', STRFTIME_MASK_DAY},
	{'W', STRFTIME_MASK_DAY | STRFTIME_MASK_MONTH},
	{'x', STRFTIME_MASK_YEAR | STRFTIME_MASK_MONTH | STRFTIME_MASK_DAY | STRFTIME_MASK_WEEK},
	{'X', STRFTIME_MASK_SECONDS},
	{'y', STRFTIME_MASK_YEAR},
	{'Y', STRFTIME_MASK_YEAR},
	/* Last one */
	{0, 0}
};

#define FAT_NUMBER 8

/* Looks through the characters in the format string to
   ensure that we can figure out which of the things we
   need to check in determining the length. */
static gint
generate_strftime_bitmask (const char *time_str)
{
	gint retval = 0;
	glong strlength = g_utf8_strlen(time_str, -1);
	gint i;
	g_debug("Evaluating bitmask for '%s'", time_str);

	for (i = 0; i < strlength; i++) {
		if (time_str[i] == '%' && i + 1 < strlength) {
			gchar evalchar = time_str[i + 1];

			/* If we're using alternate formats we need to skip those characters */
			if (evalchar == 'E' || evalchar == 'O') {
				if (i + 2 < strlength) {
					evalchar = time_str[i + 2];
				} else {
					continue;
				}
			}

			/* Let's look at that character in the table */
			int j;
			for (j = 0; strftime_type[j].character != 0; j++) {
				if (strftime_type[j].character == evalchar) {
					retval |= strftime_type[j].mask;
					break;
				}
			}
		}
	}

	return retval;
}

/* Build an array up of all the time values that we want to check
   for length to ensure we're in a good place */
static void
build_timeval_array (GArray * timevals, gint mask)
{
	struct tm mytm = {0};

	/* Sun 12/28/8888 00:00 */
	mytm.tm_hour = 0;
	mytm.tm_mday = 28;
	mytm.tm_mon = 11;
	mytm.tm_year = 8888 - 1900;
	mytm.tm_wday = 0;
	mytm.tm_yday = 363;
	g_array_append_val(timevals, mytm);

	if (mask & STRFTIME_MASK_AMPM) {
		/* Sun 12/28/8888 12:00 */
		mytm.tm_hour = 12;
		g_array_append_val(timevals, mytm);
	}

	/* NOTE: Ignoring year 8888 should handle it */

	if (mask & STRFTIME_MASK_MONTH) {
		gint oldlen = timevals->len;
		gint i, j;
		for (i = 0; i < oldlen; i++) {
			for (j = 0; j < 11; j++) {
				struct tm localval = g_array_index(timevals, struct tm, i);
				localval.tm_mon = j;
				/* Not sure if I need to adjust yday & wday, hope not */
				g_array_append_val(timevals, localval);
			}
		}
	}

	/* Doing these together as it seems like just slightly more
	   coverage on the numerical days, but worth it. */
	if (mask & (STRFTIME_MASK_WEEK | STRFTIME_MASK_DAY)) {
		gint oldlen = timevals->len;
		gint i, j;
		for (i = 0; i < oldlen; i++) {
			for (j = 22; j < 28; j++) {
				struct tm localval = g_array_index(timevals, struct tm, i);

				gint diff = 28 - j;

				localval.tm_mday = j;
				localval.tm_wday = localval.tm_wday - diff;
				if (localval.tm_wday < 0) {
					localval.tm_wday += 7;
				}
				localval.tm_yday = localval.tm_yday - diff;

				g_array_append_val(timevals, localval);
			}
		}
	}

	return;
}

/* Try to get a good guess at what a maximum width of the entire
   string would be. */
static void
guess_label_size (IndicatorDatetime * self)
{
	/* This is during startup. */
	if (self->priv->label == NULL) return;

	GtkStyle * style = gtk_widget_get_style(GTK_WIDGET(self->priv->label));
	PangoContext * context = gtk_widget_get_pango_context(GTK_WIDGET(self->priv->label));
	gint * max_width = &(self->priv->max_width);
	gint posibilitymask = generate_strftime_bitmask(self->priv->time_string);

	/* Reset max width */
	*max_width = 0;

	/* Build the array of possibilities that we want to test */
	GArray * timevals = g_array_new(FALSE, TRUE, sizeof(struct tm));
	build_timeval_array(timevals, posibilitymask);

	g_debug("Checking against %d posible times", timevals->len);
	gint check_time;
	for (check_time = 0; check_time < timevals->len; check_time++) {
		gchar longstr[256];
		strftime(longstr, 256, self->priv->time_string, &(g_array_index(timevals, struct tm, check_time)));

		gchar * utf8 = g_locale_to_utf8(longstr, -1, NULL, NULL, NULL);
		gint length = measure_string(style, context, utf8);
		g_free(utf8);

		if (length > *max_width) {
			*max_width = length;
		}
	}

	g_array_free(timevals, TRUE);

	gtk_widget_set_size_request(GTK_WIDGET(self->priv->label), self->priv->max_width, -1);
	g_debug("Guessing max time width: %d", self->priv->max_width);

	return;
}

/* React to the style changing, which could mean an font
   update. */
static void
style_changed (GtkWidget * widget, GtkStyle * oldstyle, gpointer data)
{
	g_debug("New style for time label");
	IndicatorDatetime * self = INDICATOR_DATETIME(data);
	guess_label_size(self);
	update_label(self, NULL);
	timezone_update_all_labels(self);
	return;
}

/* Respond to changes in the screen to update the text gravity */
static void
update_text_gravity (GtkWidget *widget, GdkScreen *previous_screen, gpointer data)
{
	IndicatorDatetime * self = INDICATOR_DATETIME(data);
	if (self->priv->label == NULL) return;

	PangoLayout  *layout;
	PangoContext *context;

	layout = gtk_label_get_layout (GTK_LABEL(self->priv->label));
	context = pango_layout_get_context(layout);
	pango_context_set_base_gravity(context, PANGO_GRAVITY_AUTO);
}

static gchar *
generate_format_string_now (IndicatorDatetime * self)
{
	if (self->priv->time_mode == SETTINGS_TIME_CUSTOM) {
		return g_strdup(self->priv->custom_string);
	}
	else {
		return generate_format_string_full(self->priv->show_day,
		                                   self->priv->show_date);
	}
}

static void
timezone_update_labels (indicator_item_t * mi_data)
{
	const gchar * zone = dbusmenu_menuitem_property_get(mi_data->mi, TIMEZONE_MENUITEM_PROP_ZONE);
	const gchar * name = dbusmenu_menuitem_property_get(mi_data->mi, TIMEZONE_MENUITEM_PROP_NAME);

	gtk_label_set_text(GTK_LABEL(mi_data->label), name);

	/* Show current time in that zone on the right */
	GTimeZone * tz = g_time_zone_new(zone);
	set_label_to_time_in_zone(mi_data->self, GTK_LABEL(mi_data->right), tz, NULL, NULL);
	g_time_zone_unref(tz);
}

/* Whenever we have a property change on a DbusmenuMenuitem
   we need to be responsive to that. */
static void
indicator_prop_change_cb (DbusmenuMenuitem * mi, gchar * prop, GVariant *value, indicator_item_t * mi_data)
{
	if (!g_strcmp0(prop, APPOINTMENT_MENUITEM_PROP_LABEL)) {
		/* Set the main label */
		gtk_label_set_text(GTK_LABEL(mi_data->label), g_variant_get_string(value, NULL));
	} else if (!g_strcmp0(prop, APPOINTMENT_MENUITEM_PROP_RIGHT)) {
		/* Set the right label */
		gtk_label_set_text(GTK_LABEL(mi_data->right), g_variant_get_string(value, NULL));
	} else if (!g_strcmp0(prop, APPOINTMENT_MENUITEM_PROP_ICON)) {
		/* We don't use the value here, which is probably less efficient, 
		   but it's easier to use the easy function.  And since th value
		   is already cached, shouldn't be a big deal really.  */
		GdkPixbuf * pixbuf = dbusmenu_menuitem_property_get_image(mi, APPOINTMENT_MENUITEM_PROP_ICON);
		if (pixbuf != NULL) {
			/* If we've got a pixbuf we need to make sure it's of a reasonable
			   size to fit in the menu.  If not, rescale it. */
			GdkPixbuf * resized_pixbuf;
			gint width, height;
			gtk_icon_size_lookup(GTK_ICON_SIZE_MENU, &width, &height);
			if (gdk_pixbuf_get_width(pixbuf) > width ||
					gdk_pixbuf_get_height(pixbuf) > height) {
				g_debug("Resizing icon from %dx%d to %dx%d", gdk_pixbuf_get_width(pixbuf), gdk_pixbuf_get_height(pixbuf), width, height);
				resized_pixbuf = gdk_pixbuf_scale_simple(pixbuf,
				                                         width,
				                                         height,
				                                         GDK_INTERP_BILINEAR);
			} else {
				g_debug("Happy with icon sized %dx%d", gdk_pixbuf_get_width(pixbuf), gdk_pixbuf_get_height(pixbuf));
				resized_pixbuf = pixbuf;
			}
			gtk_image_set_from_pixbuf(GTK_IMAGE(mi_data->icon), resized_pixbuf);
			/* The other pixbuf should be free'd by the dbusmenu. */
			if (resized_pixbuf != pixbuf) {
				g_object_unref(resized_pixbuf);
			}
		}
	} else if (!g_strcmp0(prop, TIMEZONE_MENUITEM_PROP_ZONE)) {
		timezone_update_labels(mi_data);
	} else if (!g_strcmp0(prop, TIMEZONE_MENUITEM_PROP_NAME)) {
		timezone_update_labels(mi_data);
	} else if (!g_strcmp0(prop, TIMEZONE_MENUITEM_PROP_RADIO)) {
		gtk_check_menu_item_set_active(GTK_CHECK_MENU_ITEM(mi_data->gmi), g_variant_get_boolean(value));
		
	// Properties for marking and unmarking the calendar
	
	} else if (!g_strcmp0(prop, CALENDAR_MENUITEM_PROP_MARK)) {
		ido_calendar_menu_item_mark_day (IDO_CALENDAR_MENU_ITEM (mi_data), g_variant_get_int16(value));
	} else if (!g_strcmp0(prop, CALENDAR_MENUITEM_PROP_UNMARK)) {
		ido_calendar_menu_item_unmark_day (IDO_CALENDAR_MENU_ITEM (mi_data), g_variant_get_int16(value));
	} else if (!g_strcmp0(prop, CALENDAR_MENUITEM_PROP_CLEAR_MARKS)) {
		ido_calendar_menu_item_clear_marks (IDO_CALENDAR_MENU_ITEM (mi_data));
	} else {
		g_warning("Indicator Item property '%s' unknown", prop);
	}
	return;
}

/* We have a small little menuitem type that handles all
   of the fun stuff for indicators.  Mostly this is the
   shifting over and putting the icon in with some right
   side text that'll be determined by the service.  
   Copied verbatim from an old revision (including comments) of indicator-messages   
*/
static gboolean
new_appointment_item (DbusmenuMenuitem * newitem, DbusmenuMenuitem * parent, DbusmenuClient * client, gpointer user_data)
{
	g_return_val_if_fail(DBUSMENU_IS_MENUITEM(newitem), FALSE);
	g_return_val_if_fail(DBUSMENU_IS_GTKCLIENT(client), FALSE);
	/* Note: not checking parent, it's reasonable for it to be NULL */

	indicator_item_t * mi_data = g_new0(indicator_item_t, 1);

	mi_data->gmi = gtk_menu_item_new();

	GtkWidget * hbox = gtk_hbox_new(FALSE, 4);

	/* Icon, probably someone's face or avatar on an IM */
	mi_data->icon = gtk_image_new();
	GdkPixbuf * pixbuf = dbusmenu_menuitem_property_get_image(newitem, APPOINTMENT_MENUITEM_PROP_ICON);

	if (pixbuf != NULL) {
		/* If we've got a pixbuf we need to make sure it's of a reasonable
		   size to fit in the menu.  If not, rescale it. */
		GdkPixbuf * resized_pixbuf;
		gint width, height;
		gtk_icon_size_lookup(GTK_ICON_SIZE_MENU, &width, &height);
		if (gdk_pixbuf_get_width(pixbuf) > width ||
		        gdk_pixbuf_get_height(pixbuf) > height) {
			g_debug("Resizing icon from %dx%d to %dx%d", gdk_pixbuf_get_width(pixbuf), gdk_pixbuf_get_height(pixbuf), width, height);
			resized_pixbuf = gdk_pixbuf_scale_simple(pixbuf,
			                                         width,
			                                         height,
			                                         GDK_INTERP_BILINEAR);
		} else {
			g_debug("Happy with icon sized %dx%d", gdk_pixbuf_get_width(pixbuf), gdk_pixbuf_get_height(pixbuf));
			resized_pixbuf = pixbuf;
		}
  
		gtk_image_set_from_pixbuf(GTK_IMAGE(mi_data->icon), resized_pixbuf);

		/* The other pixbuf should be free'd by the dbusmenu. */
		if (resized_pixbuf != pixbuf) {
			g_object_unref(resized_pixbuf);
		}
	}
	gtk_misc_set_alignment(GTK_MISC(mi_data->icon), 0.0, 0.5);
	gtk_box_pack_start(GTK_BOX(hbox), mi_data->icon, FALSE, FALSE, 0);
	gtk_widget_show(mi_data->icon);

	/* Label, probably a username, chat room or mailbox name */
	mi_data->label = gtk_label_new(dbusmenu_menuitem_property_get(newitem, APPOINTMENT_MENUITEM_PROP_LABEL));
	gtk_misc_set_alignment(GTK_MISC(mi_data->label), 0.0, 0.5);
	gtk_box_pack_start(GTK_BOX(hbox), mi_data->label, TRUE, TRUE, 0);
	gtk_widget_show(mi_data->label);

	/* Usually either the time or the count on the individual
	   item. */
	mi_data->right = gtk_label_new(dbusmenu_menuitem_property_get(newitem, APPOINTMENT_MENUITEM_PROP_RIGHT));
	gtk_size_group_add_widget(indicator_right_group, mi_data->right);
	gtk_misc_set_alignment(GTK_MISC(mi_data->right), 1.0, 0.5);
	gtk_box_pack_start(GTK_BOX(hbox), mi_data->right, FALSE, FALSE, 0);
	gtk_widget_show(mi_data->right);

	gtk_container_add(GTK_CONTAINER(mi_data->gmi), hbox);
	gtk_widget_show(hbox);

	dbusmenu_gtkclient_newitem_base(DBUSMENU_GTKCLIENT(client), newitem, GTK_MENU_ITEM(mi_data->gmi), parent);

	g_signal_connect(G_OBJECT(newitem), DBUSMENU_MENUITEM_SIGNAL_PROPERTY_CHANGED, G_CALLBACK(indicator_prop_change_cb), mi_data);
	g_signal_connect_swapped(G_OBJECT(newitem), "destroyed", G_CALLBACK(g_free), mi_data);

	return TRUE;
}

static void
month_changed_cb (IdoCalendarMenuItem *ido, 
                  gpointer        user_data) 
{
	gchar datestring[20];
	guint d,m,y;
	DbusmenuMenuitem * item = DBUSMENU_MENUITEM (user_data);
	ido_calendar_menu_item_get_date(ido, &y, &m, &d);
	g_sprintf(datestring, "%d-%d-%d", y, m, d);
	GVariant *variant = g_variant_new_string(datestring);
	guint timestamp = (guint)time(NULL);
	dbusmenu_menuitem_handle_event(DBUSMENU_MENUITEM(item), "event::month-changed", variant, timestamp);
	g_debug("Got month changed signal: %s", datestring);
}

static gboolean
new_calendar_item (DbusmenuMenuitem * newitem,
				   DbusmenuMenuitem * parent,
				   DbusmenuClient   * client,
				   gpointer           user_data)
{
	g_return_val_if_fail(DBUSMENU_IS_MENUITEM(newitem), FALSE);
	g_return_val_if_fail(DBUSMENU_IS_GTKCLIENT(client), FALSE);
	/* Note: not checking parent, it's reasonable for it to be NULL */

	IndicatorObject *io = g_object_get_data (G_OBJECT (client), "indicator");
	if (io == NULL) {
		g_warning ("found no indicator to attach the caledar to");
		return FALSE;
	}

	IndicatorDatetime *self = INDICATOR_DATETIME(io);
	self->priv = INDICATOR_DATETIME_GET_PRIVATE(self);
	
	IdoCalendarMenuItem *ido = IDO_CALENDAR_MENU_ITEM (ido_calendar_menu_item_new ());
	self->priv->ido_calendar = ido;

	dbusmenu_gtkclient_newitem_base(DBUSMENU_GTKCLIENT(client), newitem, GTK_MENU_ITEM(ido), parent);
	g_signal_connect_after(ido, "month-changed", G_CALLBACK(month_changed_cb), (gpointer)newitem);
	return TRUE;
}

static void
timezone_toggled_cb (GtkCheckMenuItem *checkmenuitem, DbusmenuMenuitem * dbusitem)
{
	/* Make sure that the displayed radio-active setting is always 
	   consistent with the dbus menuitem */
	gtk_check_menu_item_set_active(checkmenuitem,
		dbusmenu_menuitem_property_get_bool(dbusitem, TIMEZONE_MENUITEM_PROP_RADIO));
}

static void
timezone_destroyed_cb (indicator_item_t * mi_data, DbusmenuMenuitem * dbusitem)
{
	IndicatorDatetimePrivate *priv = INDICATOR_DATETIME_GET_PRIVATE(mi_data->self);
	priv->timezone_items = g_list_remove(priv->timezone_items, mi_data);
	g_signal_handlers_disconnect_by_func(G_OBJECT(mi_data->gmi), G_CALLBACK(timezone_toggled_cb), dbusitem);
	g_free(mi_data);
}

static gboolean
new_timezone_item(DbusmenuMenuitem * newitem,
				   DbusmenuMenuitem * parent,
				   DbusmenuClient   * client,
				   gpointer           user_data)
{
	g_return_val_if_fail(DBUSMENU_IS_MENUITEM(newitem), FALSE);
	g_return_val_if_fail(DBUSMENU_IS_GTKCLIENT(client), FALSE);
	/* Note: not checking parent, it's reasonable for it to be NULL */
	
	IndicatorObject *io = g_object_get_data (G_OBJECT (client), "indicator");
	if (io == NULL) {
		g_warning ("found no indicator to attach the timezone to");
		return FALSE;
	}

	IndicatorDatetime *self = INDICATOR_DATETIME(io);
	IndicatorDatetimePrivate *priv = INDICATOR_DATETIME_GET_PRIVATE(self);

	// Menu item with a radio button and a right aligned time
	indicator_item_t * mi_data = g_new0(indicator_item_t, 1);

	priv->timezone_items = g_list_prepend(priv->timezone_items, mi_data);

	mi_data->self = self;
	mi_data->mi = newitem;
	mi_data->gmi = gtk_check_menu_item_new();

	gtk_check_menu_item_set_draw_as_radio(GTK_CHECK_MENU_ITEM(mi_data->gmi), TRUE);
	gtk_check_menu_item_set_active(GTK_CHECK_MENU_ITEM(mi_data->gmi),
		dbusmenu_menuitem_property_get_bool(newitem, TIMEZONE_MENUITEM_PROP_RADIO));

	GtkWidget * hbox = gtk_hbox_new(FALSE, 4);

  	/* Label, probably a username, chat room or mailbox name */
	mi_data->label = gtk_label_new("");
	gtk_misc_set_alignment(GTK_MISC(mi_data->label), 0.0, 0.5);
	gtk_box_pack_start(GTK_BOX(hbox), mi_data->label, TRUE, TRUE, 0);
	gtk_widget_show(mi_data->label);

	/* Usually either the time or the count on the individual
	   item. */
	mi_data->right = gtk_label_new("");
	gtk_size_group_add_widget(indicator_right_group, mi_data->right);
	gtk_misc_set_alignment(GTK_MISC(mi_data->right), 1.0, 0.5);
	gtk_box_pack_start(GTK_BOX(hbox), mi_data->right, FALSE, FALSE, 0);
	gtk_widget_show(mi_data->right);

	timezone_update_labels(mi_data);

	gtk_container_add(GTK_CONTAINER(mi_data->gmi), hbox);
	gtk_widget_show(hbox);

	dbusmenu_gtkclient_newitem_base(DBUSMENU_GTKCLIENT(client), newitem, GTK_MENU_ITEM(mi_data->gmi), parent);

	g_signal_connect(G_OBJECT(mi_data->gmi), "toggled", G_CALLBACK(timezone_toggled_cb), newitem);
	g_signal_connect(G_OBJECT(newitem), DBUSMENU_MENUITEM_SIGNAL_PROPERTY_CHANGED, G_CALLBACK(indicator_prop_change_cb), mi_data);
	g_object_weak_ref(G_OBJECT(newitem), (GWeakNotify)timezone_destroyed_cb, mi_data);

	return TRUE;
}

/* Grabs the label.  Creates it if it doesn't
   exist already */
static GtkLabel *
get_label (IndicatorObject * io)
{
	IndicatorDatetime * self = INDICATOR_DATETIME(io);

	/* If there's not a label, we'll build ourselves one */
	if (self->priv->label == NULL) {
		self->priv->label = GTK_LABEL(gtk_label_new("Time"));
		gtk_label_set_justify (GTK_LABEL(self->priv->label), GTK_JUSTIFY_CENTER);
		g_object_ref(G_OBJECT(self->priv->label));
		g_signal_connect(G_OBJECT(self->priv->label), "style-set", G_CALLBACK(style_changed), self);
		g_signal_connect(G_OBJECT(self->priv->label), "screen-changed", G_CALLBACK(update_text_gravity), self);
		guess_label_size(self);
		update_label(self, NULL);
		gtk_widget_show(GTK_WIDGET(self->priv->label));
	}

	if (self->priv->timer == 0) {
		setup_timer(self, NULL);
	}

	return self->priv->label;
}

static GtkMenu *
get_menu (IndicatorObject * io)
{
	IndicatorDatetime * self = INDICATOR_DATETIME(io);

	if (self->priv->menu == NULL) {
		self->priv->menu = dbusmenu_gtkmenu_new(SERVICE_NAME, MENU_OBJ);
	}

	DbusmenuGtkClient *client = dbusmenu_gtkmenu_get_client(self->priv->menu);
	g_object_set_data (G_OBJECT (client), "indicator", io);

	dbusmenu_client_add_type_handler(DBUSMENU_CLIENT(client), DBUSMENU_CALENDAR_MENUITEM_TYPE, new_calendar_item);
	dbusmenu_client_add_type_handler(DBUSMENU_CLIENT(client), APPOINTMENT_MENUITEM_TYPE, new_appointment_item);
	dbusmenu_client_add_type_handler(DBUSMENU_CLIENT(client), TIMEZONE_MENUITEM_TYPE, new_timezone_item);

	return GTK_MENU(self->priv->menu);
}

static const gchar *
get_accessible_desc (IndicatorObject * io)
{
	IndicatorDatetime * self = INDICATOR_DATETIME(io);
	const gchar * name;

	if (self->priv->label != NULL) {
		name = gtk_label_get_text(self->priv->label);
		return name;
	}
	return NULL;
}<|MERGE_RESOLUTION|>--- conflicted
+++ resolved
@@ -23,14 +23,11 @@
 #include "config.h"
 #endif
 
-<<<<<<< HEAD
 #include <locale.h>
 #include <langinfo.h>
 #include <string.h>
 #include <time.h>
 
-=======
->>>>>>> 47632dc7
 /* GStuff */
 #include <glib.h>
 #include <glib/gprintf.h>
@@ -133,34 +130,6 @@
 #define PROP_CUSTOM_TIME_FORMAT_S       "custom-time-format"
 #define PROP_SHOW_WEEK_NUMBERS_S        "show-week-numbers"
 
-<<<<<<< HEAD
-#define SETTINGS_INTERFACE              "com.canonical.indicator.datetime"
-#define SETTINGS_TIME_FORMAT_S          "time-format"
-#define SETTINGS_SHOW_SECONDS_S         "show-seconds"
-#define SETTINGS_SHOW_DAY_S             "show-day"
-#define SETTINGS_SHOW_DATE_S            "show-date"
-#define SETTINGS_CUSTOM_TIME_FORMAT_S   "custom-time-format"
-#define SETTINGS_SHOW_WEEK_NUMBERS_S    "show-week-numbers"
-
-enum {
-	SETTINGS_TIME_LOCALE = 0,
-	SETTINGS_TIME_12_HOUR = 1,
-	SETTINGS_TIME_24_HOUR = 2,
-	SETTINGS_TIME_CUSTOM = 3
-};
-
-/* TRANSLATORS: A format string for the strftime function for
-   a clock showing 12-hour time without seconds. */
-#define DEFAULT_TIME_12_FORMAT   N_("%l:%M %p")
-
-/* TRANSLATORS: A format string for the strftime function for
-   a clock showing 24-hour time without seconds. */
-#define DEFAULT_TIME_24_FORMAT   N_("%H:%M")
-
-#define DEFAULT_TIME_FORMAT      DEFAULT_TIME_12_FORMAT
-
-=======
->>>>>>> 47632dc7
 #define INDICATOR_DATETIME_GET_PRIVATE(o) \
 (G_TYPE_INSTANCE_GET_PRIVATE ((o), INDICATOR_DATETIME_TYPE, IndicatorDatetimePrivate))
 
