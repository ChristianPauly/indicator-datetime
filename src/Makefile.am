--- conflicted
+++ resolved
@@ -66,14 +66,10 @@
 	-DPKGDATADIR="\"$(pkgdatadir)\""
 libindicator_datetime_la_LIBADD = \
 	$(PREF_LIBS)
-<<<<<<< HEAD
-libindicator_datetime_la_LDFLAGS = -module -avoid-version
-endif
-=======
 libindicator_datetime_la_LDFLAGS = \
 	$(COVERAGE_LDFLAGS) \
 	-module -avoid-version
->>>>>>> f8eedc77
+endif
 
 gen-%.xml.c: %.xml
 	@echo "Building $@ from $<"
