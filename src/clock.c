--- conflicted
+++ resolved
@@ -29,11 +29,7 @@
 
 G_DEFINE_INTERFACE (IndicatorDatetimeClock,
                     indicator_datetime_clock,
-<<<<<<< HEAD
-                    0)
-=======
                     G_TYPE_OBJECT);
->>>>>>> 2c4b98aa
 
 static void
 indicator_datetime_clock_default_init (IndicatorDatetimeClockInterface * klass)
