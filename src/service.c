/*
 * Copyright 2013 Canonical Ltd.
 *
 * Authors:
 *   Charles Kerr <charles.kerr@canonical.com>
 *   Ted Gould <ted@canonical.com>
 *
 * This program is free software: you can redistribute it and/or modify it
 * under the terms of the GNU General Public License version 3, as published
 * by the Free Software Foundation.
 *
 * This program is distributed in the hope that it will be useful, but
 * WITHOUT ANY WARRANTY; without even the implied warranties of
 * MERCHANTABILITY, SATISFACTORY QUALITY, or FITNESS FOR A PARTICULAR
 * PURPOSE.  See the GNU General Public License for more details.
 *
 * You should have received a copy of the GNU General Public License along
 * with this program.  If not, see <http://www.gnu.org/licenses/>.
 */

#include "config.h"

#include <string.h> /* strstr() */

#include <glib/gi18n.h>
#include <gio/gio.h>
<<<<<<< HEAD
#include <libnotify/notify.h>
=======
#include <json-glib/json-glib.h>
>>>>>>> 129c0654
#include <url-dispatcher.h>

#include "dbus-shared.h"
#include "timezone-file.h"
#include "timezone-geoclue.h"
#include "service.h"
#include "settings-shared.h"
#include "utils.h"

#define SKEW_CHECK_INTERVAL_SEC 10
#define SKEW_DIFF_THRESHOLD_USEC ((SKEW_CHECK_INTERVAL_SEC+5) * G_USEC_PER_SEC)
#define ALARM_CLOCK_ICON_NAME "alarm-clock"

G_DEFINE_TYPE (IndicatorDatetimeService,
               indicator_datetime_service,
               G_TYPE_OBJECT)

enum
{
  SIGNAL_NAME_LOST,
  LAST_SIGNAL
};

static guint signals[LAST_SIGNAL] = { 0 };

enum
{
  PROP_0,
  PROP_PLANNER,
  PROP_LAST
};

static GParamSpec * properties[PROP_LAST] = { 0 };

enum
{
  SECTION_HEADER        = (1<<0),
  SECTION_CALENDAR      = (1<<1),
  SECTION_APPOINTMENTS  = (1<<2),
  SECTION_LOCATIONS     = (1<<3),
  SECTION_SETTINGS      = (1<<4),
};

enum
{
  PROFILE_PHONE,
  PROFILE_DESKTOP,
  PROFILE_GREETER,
  N_PROFILES
};

static const char * const menu_names[N_PROFILES] =
{
  "phone",
  "desktop",
  "desktop_greeter"
};

struct ProfileMenuInfo
{
  /* the root level -- the header is the only child of this */
  GMenu * menu;

  /* parent of the sections. This is the header's submenu */
  GMenu * submenu;

  guint export_id;
};

struct _IndicatorDatetimeServicePrivate
{
  GCancellable * cancellable;

  GSettings * settings;

  IndicatorDatetimeTimezone * tz_file;
  IndicatorDatetimeTimezone * tz_geoclue;
  IndicatorDatetimePlanner * planner;

  /* cached GTimeZone for use by indicator_datetime_service_get_localtime() */
  GTimeZone * internal_timezone;

  /* the clock app's icon filename */
  gchar * clock_app_icon_filename;

  /* Whether or not we've tried to load the clock app's icon.
     This way we don't keep trying to reload it on the desktop */
  gboolean clock_app_icon_initialized;

  guint own_id;
  guint actions_export_id;
  GDBusConnection * conn;

  guint rebuild_id;
  int rebuild_flags;
  struct ProfileMenuInfo menus[N_PROFILES];

  GDateTime * skew_time;
  guint skew_timer;

  guint header_timer;
  guint timezone_timer;
  guint alarm_timer;

  /* Which year/month to show in the calendar,
     and which day should get the cursor.
     This value is reflected in the calendar action's state */
  GDateTime * calendar_date;

  GSimpleActionGroup * actions;
  GSimpleAction * phone_header_action;
  GSimpleAction * desktop_header_action;
  GSimpleAction * calendar_action;

  GDBusProxy * login1_manager;

  /* all the appointments in the selected calendar_date's month.
     Used when populating the 'appointment-days' entry in
     create_calendar_state() */
  GSList * calendar_appointments;

  /* appointments over the next few weeks.
     Used when building SECTION_APPOINTMENTS */
  GSList * upcoming_appointments;
};

typedef IndicatorDatetimeServicePrivate priv_t;

/***
****
***/

static void
indicator_clear_timer (guint * tag)
{
  if (*tag)
    {
      g_source_remove (*tag);
      *tag = 0;
    }
}

/***
****
***/

static void rebuild_now (IndicatorDatetimeService * self, int section);
static void rebuild_soon (IndicatorDatetimeService * self, int section);

static inline void
rebuild_header_soon (IndicatorDatetimeService * self)
{
  rebuild_soon (self, SECTION_HEADER);
}

static inline void
rebuild_calendar_section_soon (IndicatorDatetimeService * self)
{
  rebuild_soon (self, SECTION_CALENDAR);
}

static inline void
rebuild_appointments_section_soon (IndicatorDatetimeService * self)
{
  rebuild_soon (self, SECTION_APPOINTMENTS);
}

static inline void
rebuild_locations_section_soon (IndicatorDatetimeService * self)
{
  rebuild_soon (self, SECTION_LOCATIONS);
}

static inline void
rebuild_settings_section_soon (IndicatorDatetimeService * self)
{
  rebuild_soon (self, SECTION_SETTINGS);
}

/***
****  TIMEZONE TIMER
***/

/*
 * Periodically rebuild the sections that have time format strings
 * that are dependent on the current time:
 *
 * 1. appointment menuitems' time format strings depend on the
 *    current time; for example, they don't show the day of week
 *    if the appointment is today.
 *
 * 2. location menuitems' time format strings depend on the
 *    current time; for example, they don't show the day of the week
 *    if the local date and location date are the same.
 *
 * 3. the "local date" menuitem in the calendar section is,
 *    obviously, dependent on the local time.
 *
 * In short, we want to update whenever the number of days between two zone
 * might have changed. We do that by updating when either zone's day changes.
 *
 * Since not all UTC offsets are evenly divisible by hours
 * (examples: Newfoundland UTC-03:30, Nepal UTC+05:45), refreshing on the hour
 * is not enough. We need to refresh at HH:00, HH:15, HH:30, and HH:45.
 */

static guint
calculate_seconds_until_next_fifteen_minutes (GDateTime * now)
{
  char * str;
  gint minute;
  guint seconds;
  GTimeSpan diff;
  GDateTime * next;
  GDateTime * start_of_next;

  minute = g_date_time_get_minute (now);
  minute = 15 - (minute % 15);
  next = g_date_time_add_minutes (now, minute);
  start_of_next = g_date_time_new_local (g_date_time_get_year (next),
                                         g_date_time_get_month (next),
                                         g_date_time_get_day_of_month (next),
                                         g_date_time_get_hour (next),
                                         g_date_time_get_minute (next),
                                         0.1);

  str = g_date_time_format (start_of_next, "%F %T");
  g_debug ("%s %s the next timestamp rebuild will be at %s", G_STRLOC, G_STRFUNC, str);
  g_free (str);

  diff = g_date_time_difference (start_of_next, now);
  seconds = (diff + (G_TIME_SPAN_SECOND-1)) / G_TIME_SPAN_SECOND;

  g_date_time_unref (start_of_next);
  g_date_time_unref (next);

  return seconds;
}

static void start_timezone_timer (IndicatorDatetimeService * self);

static gboolean
on_timezone_timer (gpointer gself)
{
  IndicatorDatetimeService * self = INDICATOR_DATETIME_SERVICE (gself);

  rebuild_soon (self, SECTION_CALENDAR |
                      SECTION_APPOINTMENTS |
                      SECTION_LOCATIONS);

  /* Restarting the timer to recalculate the interval. This helps us to hit
     our marks despite clock skew, suspend+resume, leap seconds, etc */
  start_timezone_timer (self);
  return G_SOURCE_REMOVE;
}

static void
start_timezone_timer (IndicatorDatetimeService * self)
{
  GDateTime * now;
  guint seconds;
  priv_t * p = self->priv;

  indicator_clear_timer (&p->timezone_timer);

  now = indicator_datetime_service_get_localtime (self);
  seconds = calculate_seconds_until_next_fifteen_minutes (now);
  p->timezone_timer = g_timeout_add_seconds (seconds, on_timezone_timer, self);
  g_date_time_unref (now);
}

/***
****  HEADER TIMER
***/

/*
 * This is to periodically rebuild the header's action's state.
 *
 * If the label shows seconds, update when we reach the next second.
 * Otherwise, update when we reach the next minute.
 */

static guint
calculate_milliseconds_until_next_minute (GDateTime * now)
{
  GDateTime * next;
  GDateTime * start_of_next;
  GTimeSpan interval_usec;
  guint interval_msec;

  next = g_date_time_add_minutes (now, 1);
  start_of_next = g_date_time_new_local (g_date_time_get_year (next),
                                         g_date_time_get_month (next),
                                         g_date_time_get_day_of_month (next),
                                         g_date_time_get_hour (next),
                                         g_date_time_get_minute (next),
                                         0.1);

  interval_usec = g_date_time_difference (start_of_next, now);
  interval_msec = (interval_usec + 999) / 1000;

  g_date_time_unref (start_of_next);
  g_date_time_unref (next);

  return interval_msec;
}

static gint
calculate_milliseconds_until_next_second (GDateTime * now)
{
  gint interval_usec;
  guint interval_msec;

  interval_usec = G_USEC_PER_SEC - g_date_time_get_microsecond (now);
  interval_msec = (interval_usec + 999) / 1000;

  return interval_msec;
}

static void start_header_timer (IndicatorDatetimeService * self);

static gboolean
on_header_timer (gpointer gself)
{
  IndicatorDatetimeService * self = INDICATOR_DATETIME_SERVICE (gself);

  rebuild_now (self, SECTION_HEADER);

  /* Restarting the timer to recalculate the interval. This helps us to hit
     our marks despite clock skew, suspend+resume, leap seconds, etc */
  start_header_timer (self);
  return G_SOURCE_REMOVE;
}

static char * get_header_label_format_string (IndicatorDatetimeService *);

static void
start_header_timer (IndicatorDatetimeService * self)
{
  guint interval_msec;
  gboolean header_shows_seconds = FALSE;
  priv_t * p = self->priv;
  GDateTime * now = indicator_datetime_service_get_localtime (self);
 
  indicator_clear_timer (&p->header_timer);

  if (g_settings_get_boolean (self->priv->settings, SETTINGS_SHOW_CLOCK_S))
    {
      char * fmt = get_header_label_format_string (self);
      header_shows_seconds = fmt && (strstr(fmt,"%s") || strstr(fmt,"%S") ||
                                     strstr(fmt,"%T") || strstr(fmt,"%X") ||
                                     strstr(fmt,"%c"));
      g_free (fmt);
    }

  if (header_shows_seconds)
    interval_msec = calculate_milliseconds_until_next_second (now);
  else
    interval_msec = calculate_milliseconds_until_next_minute (now);

  interval_msec += 50; /* add a small margin to ensure the callback
                          fires /after/ next is reached */

  p->header_timer = g_timeout_add_full (G_PRIORITY_HIGH,
                                        interval_msec,
                                        on_header_timer,
                                        self,
                                        NULL);

  g_date_time_unref (now);
}

<<<<<<< HEAD
/***
****  ALARMS
***/

static void set_alarm_timer (IndicatorDatetimeService * self);

static gboolean
appointment_has_alarm_url (const struct IndicatorDatetimeAppt * appt)
{
  return (appt->has_alarms) &&
         (appt->url != NULL) &&
         (g_str_has_prefix (appt->url, "alarm:///"));
}

static gboolean
datetimes_have_the_same_minute (GDateTime * a G_GNUC_UNUSED, GDateTime * b G_GNUC_UNUSED)
{
return TRUE;
#if 0
  int ay, am, ad;
  int by, bm, bd;

  g_date_time_get_ymd (a, &ay, &am, &ad);
  g_date_time_get_ymd (b, &by, &bm, &bd);

  return (ay == by) &&
         (am == bm) &&
         (ad == bd) &&
         (g_date_time_get_hour (a) == g_date_time_get_hour (b)) &&
         (g_date_time_get_minute (a) == g_date_time_get_minute (b));
#endif
}

static void
dispatch_alarm_url (const struct IndicatorDatetimeAppt * appt)
{
  gchar * str;

  g_return_if_fail (appt != NULL);
  g_return_if_fail (appointment_has_alarm_url (appt));

  str = g_date_time_format (appt->begin, "%F %T");
  g_debug ("dispatching url \"%s\" for appointment \"%s\", which begins at %s",
           appt->url, appt->summary, str);
  g_free (str);

  url_dispatch_send (appt->url, NULL, NULL);
}

static void
on_snap_decided (NotifyNotification * notification  G_GNUC_UNUSED,
                 char               * action,
                 gpointer             gurl)
{
  g_debug ("%s: %s", G_STRFUNC, action);

  if (!g_strcmp0 (action, "ok"))
    {
      const gchar * url = gurl;
      g_debug ("dispatching url '%s'", url);
      url_dispatch_send (url, NULL, NULL);
    }
}

static void
show_snap_decision_for_alarm (const struct IndicatorDatetimeAppt * appt)
{
  gchar * title;
  const gchar * body;
  const gchar * icon_name;
  NotifyNotification * nn;
  GError * error;

  title = g_date_time_format (appt->begin,
                              get_terse_time_format_string (appt->begin));
  body = appt->summary;
  icon_name = "alarm-clock";
  g_debug ("creating a snap decision with title '%s', body '%s', icon '%s'",
           title, body, icon_name);

  nn = notify_notification_new (title, body, icon_name);
  notify_notification_set_hint (nn, "x-canonical-snap-decisions",
                                g_variant_new_boolean(TRUE));
  notify_notification_add_action (nn, "ok", _("OK"),
                                  on_snap_decided, g_strdup(appt->url), g_free);
  notify_notification_add_action (nn, "cancel", _("Cancel"),
                                  on_snap_decided, NULL, NULL);

  error = NULL;
  notify_notification_show (nn, &error);
  if (error != NULL)
    {
      g_warning ("Unable to show alarm '%s' popup: %s", body, error->message);
      g_error_free (error);
      dispatch_alarm_url (appt);
    }

  g_free (title);
}

static void update_appointment_lists (IndicatorDatetimeService * self);

static gboolean
on_alarm_timer (gpointer gself)
{
  IndicatorDatetimeService * self = INDICATOR_DATETIME_SERVICE (gself);
  GDateTime * now;
  GSList * l;

  /* If there are any alarms at the current time, show a snap decision */
  now = indicator_datetime_service_get_localtime (self);
  for (l=self->priv->upcoming_appointments; l!=NULL; l=l->next)
    {
      const struct IndicatorDatetimeAppt * appt = l->data;

g_message ("[%s][%s]", g_date_time_format (appt->begin, "%F %T"), appt->url);

      if (appointment_has_alarm_url (appt))
        if (datetimes_have_the_same_minute (now, appt->begin))
          show_snap_decision_for_alarm (appt);
    }
  g_date_time_unref (now);

  /* rebuild the alarm list asynchronously.
     set_upcoming_appointments() will update the alarm timer when this
     async call is done, so no need to restart the timer here... */
  update_appointment_lists (self);

  return G_SOURCE_REMOVE;
}

/* if there are upcoming alarms, set the alarm timer to the nearest one.
   otherwise, unset the alarm timer. */
static void
set_alarm_timer (IndicatorDatetimeService * self)
{
  priv_t * p;
  GDateTime * now;
  GDateTime * alarm_time;
  GSList * l;

  p = self->priv;
  indicator_clear_timer (&p->alarm_timer);

  now = indicator_datetime_service_get_localtime (self);

  /* find the time of the next alarm on our calendar */
  alarm_time = NULL;
  for (l=p->upcoming_appointments; l!=NULL; l=l->next)
    {
      const struct IndicatorDatetimeAppt * appt = l->data;

      if (appointment_has_alarm_url (appt))
        if (g_date_time_compare (appt->begin, now) > 0)
          if (!alarm_time || g_date_time_compare (alarm_time, appt->begin) > 0)
            alarm_time = appt->begin;
    }

  /* if there's an upcoming alarm, set a timer to wake up at that time */
  if (alarm_time != NULL)
    {
      GTimeSpan interval_msec;
      gchar * str;
      GDateTime * then;

      interval_msec = g_date_time_difference (alarm_time, now);
      interval_msec += G_USEC_PER_SEC; /* fire a moment after alarm_time */
      interval_msec /= 1000; /* convert from usec to msec */

      str = g_date_time_format (alarm_time, "%F %T");
      g_debug ("%s is the next alarm time", str);
      g_free (str);
      then = g_date_time_add_seconds (now, interval_msec/1000);
      str = g_date_time_format (then, "%F %T");
      g_debug ("%s is when we'll wake up for it", str);
      g_free (str);
      g_date_time_unref (then);

      p->alarm_timer = g_timeout_add_full (G_PRIORITY_HIGH,
                                           (guint) interval_msec,
                                           on_alarm_timer,
                                           self,
                                           NULL);
    }

  g_date_time_unref (now);
}

/***
****
***/

=======
static void
update_internal_timezone (IndicatorDatetimeService * self)
{
  priv_t * p = self->priv;
  const char * id;

  /* find the id from tz_file or tz_geoclue if possible; NULL otherwise */
  id = NULL;
  if (!id && p->tz_file)
    id = indicator_datetime_timezone_get_timezone (p->tz_file);
  if (!id && p->tz_geoclue)
    id = indicator_datetime_timezone_get_timezone (p->tz_geoclue);

  g_clear_pointer (&p->internal_timezone, g_time_zone_unref);
  p->internal_timezone = g_time_zone_new (id);
}

>>>>>>> 129c0654
/**
 * General purpose handler for rebuilding sections and restarting their timers
 * when time jumps for whatever reason:
 *
 *  - clock skew
 *  - laptop suspend + resume
 *  - geoclue detects that we've changed timezones
 *  - Unity is running inside a TARDIS
 */
static void
on_local_time_jumped (IndicatorDatetimeService * self)
{
  g_debug ("%s %s", G_STRLOC, G_STRFUNC);

  /* these calls accomplish two things:
     1. rebuild the necessary states / menuitems when time jumps
     2. restart the timers so their new wait interval is correct */

  update_internal_timezone (self);
  on_header_timer (self);
  on_timezone_timer (self);
}

static gboolean
skew_timer_func (gpointer gself)
{
  IndicatorDatetimeService * self = INDICATOR_DATETIME_SERVICE (gself);
  GDateTime * now = indicator_datetime_service_get_localtime (self);
  priv_t * p = self->priv;

  /* check for clock skew: has too much time passed since the last check? */
  if (p->skew_time != NULL)
    {
      const GTimeSpan diff = g_date_time_difference (now, p->skew_time);

      if (diff > SKEW_DIFF_THRESHOLD_USEC)
        on_local_time_jumped (self);
    }

  g_clear_pointer (&p->skew_time, g_date_time_unref);
  p->skew_time = now;
  return G_SOURCE_CONTINUE;
}

/***
****
****  HEADER SECTION
****
***/

static gchar *
get_header_label_format_string (IndicatorDatetimeService * self)
{
  char * fmt;
  GSettings * s = self->priv->settings;
  const TimeFormatMode mode = g_settings_get_enum (s, SETTINGS_TIME_FORMAT_S);

  if (mode == TIME_FORMAT_MODE_CUSTOM)
    {
      fmt = g_settings_get_string (s, SETTINGS_CUSTOM_TIME_FORMAT_S);
    }
  else
    {
      gboolean show_day = g_settings_get_boolean (s, SETTINGS_SHOW_DAY_S);
      gboolean show_date = g_settings_get_boolean (s, SETTINGS_SHOW_DATE_S);
      fmt = generate_full_format_string (show_day, show_date, s);
    }

  return fmt;
}

static GVariant *
create_desktop_header_state (IndicatorDatetimeService * self)
{
  GVariantBuilder b;
  gchar * fmt;
  gchar * str;
  gboolean visible;
  GDateTime * now;
  const gchar * title = _("Date and Time");

  visible = g_settings_get_boolean (self->priv->settings, SETTINGS_SHOW_CLOCK_S);

  /* build the time string for the label & a11y */
  fmt = get_header_label_format_string (self);
  now = indicator_datetime_service_get_localtime (self);
  str = g_date_time_format (now, fmt);
  if (str == NULL)
    {
      str = g_strdup_printf (_("Unsupported date format “%s”"), fmt);
      g_warning ("%s", str);
    }

  g_variant_builder_init (&b, G_VARIANT_TYPE_VARDICT);
  g_variant_builder_add (&b, "{sv}", "accessible-desc", g_variant_new_string (str));
  g_variant_builder_add (&b, "{sv}", "label", g_variant_new_take_string (str));
  g_variant_builder_add (&b, "{sv}", "title", g_variant_new_string (title));
  g_variant_builder_add (&b, "{sv}", "visible", g_variant_new_boolean (visible));

  /* cleanup */
  g_date_time_unref (now);
  g_free (fmt);
  return g_variant_builder_end (&b);
}

static gboolean
service_has_alarms (IndicatorDatetimeService * self);

static GVariant *
create_phone_header_state (IndicatorDatetimeService * self)
{
  GVariantBuilder b;
  GDateTime * now;
  const gchar * fmt;
  gchar * label;
  gboolean has_alarms;
  gchar * a11y;
  gchar * title;

  g_variant_builder_init (&b, G_VARIANT_TYPE_VARDICT);

  /* label */
  now = indicator_datetime_service_get_localtime (self);
  fmt = get_terse_header_time_format_string ();
  label = g_date_time_format (now, fmt);

  /* icon */
  if ((has_alarms = service_has_alarms (self)))
    {
      GIcon * icon;
      icon = g_themed_icon_new_with_default_fallbacks (ALARM_CLOCK_ICON_NAME);
      g_variant_builder_add (&b, "{sv}", "icon", g_icon_serialize (icon));
      g_object_unref (icon);
    }

  /* a11y */
  if (has_alarms)
    a11y = g_strdup_printf (_("%s (has alarms)"), label);
  else
    a11y = g_strdup (label);
  g_variant_builder_add (&b, "{sv}", "accessible-desc",
                         g_variant_new_take_string (a11y));

  g_variant_builder_add (&b, "{sv}", "visible", g_variant_new_boolean (TRUE));
  g_variant_builder_add (&b, "{sv}", "label", g_variant_new_take_string (label));

  /* title is day-of-week */
  title = g_date_time_format (now, _("%A"));
  g_variant_builder_add (&b, "{sv}", "title", g_variant_new_take_string (title));

  /* cleanup */
  g_date_time_unref (now);
  return g_variant_builder_end (&b);
}


/***
****
****  CALENDAR SECTION
****
***/

static GDateTime *
get_calendar_date (IndicatorDatetimeService * self)
{
  GDateTime * date;
  priv_t * p = self->priv;

  if (p->calendar_date)
    date = g_date_time_ref (p->calendar_date);
  else
    date = indicator_datetime_service_get_localtime (self);

  return date;
}

static GVariant *
create_calendar_state (IndicatorDatetimeService * self)
{
  guint i;
  const char * key;
  gboolean days[32] = { 0 };
  GVariantBuilder dict_builder;
  GVariantBuilder day_builder;
  GDateTime * date;
  GSList * l;
  gboolean b;
  priv_t * p = self->priv;

  g_variant_builder_init (&dict_builder, G_VARIANT_TYPE_DICTIONARY);

  key = "appointment-days";
  for (l=p->calendar_appointments; l!=NULL; l=l->next)
    {
      const struct IndicatorDatetimeAppt * appt = l->data;
      days[g_date_time_get_day_of_month (appt->begin)] = TRUE;
    }
  g_variant_builder_init (&day_builder, G_VARIANT_TYPE("ai"));
  for (i=0; i<G_N_ELEMENTS(days); i++)
    if (days[i])
      g_variant_builder_add (&day_builder, "i", i);
  g_variant_builder_add (&dict_builder, "{sv}", key,
                         g_variant_builder_end (&day_builder));

  key = "calendar-day";
  date = get_calendar_date (self);
  g_variant_builder_add (&dict_builder, "{sv}", key,
                         g_variant_new_int64 (g_date_time_to_unix (date)));
  g_date_time_unref (date);

  key = "show-week-numbers";
  b = g_settings_get_boolean (p->settings, SETTINGS_SHOW_WEEK_NUMBERS_S);
  g_variant_builder_add (&dict_builder, "{sv}", key, g_variant_new_boolean (b));

  return g_variant_builder_end (&dict_builder);
}

static void
update_calendar_action_state (IndicatorDatetimeService * self)
{
  g_simple_action_set_state (self->priv->calendar_action,
                             create_calendar_state (self));
}

static void
add_localtime_menuitem (GMenu                    * menu,
                        IndicatorDatetimeService * self,
                        const char               * time_format,
                        const char               * icon_name)
{
  GDateTime * now;
  char * label;
  GMenuItem * menu_item;

  now = indicator_datetime_service_get_localtime (self);
  label = g_date_time_format (now, time_format);
  menu_item = g_menu_item_new (label, NULL);
  if (icon_name && *icon_name)
    g_menu_item_set_attribute (menu_item, G_MENU_ATTRIBUTE_ICON, "s", icon_name);
  g_menu_item_set_action_and_target_value (menu_item, "indicator.activate-planner", g_variant_new_int64(0));
  g_menu_append_item (menu, menu_item);

  g_object_unref (menu_item);
  g_free (label);
  g_date_time_unref (now);
}

static void
add_calendar_menuitem (GMenu * menu)
{
  GMenuItem * menu_item;

  menu_item = g_menu_item_new ("[calendar]", NULL);
  g_menu_item_set_action_and_target_value (menu_item, "indicator.calendar", g_variant_new_int64(0));
  g_menu_item_set_attribute (menu_item, "x-canonical-type", "s", "com.canonical.indicator.calendar");
  g_menu_item_set_attribute (menu_item, "activation-action", "s", "indicator.activate-planner");

  g_menu_append_item (menu, menu_item);
  g_object_unref (menu_item);
}

static GMenuModel *
create_desktop_calendar_section (IndicatorDatetimeService * self)
{
  GMenu * menu = g_menu_new ();

  /* strftime(3) format string to show the day of the week and the date */
  add_localtime_menuitem (menu, self, _("%A, %e %B %Y"), "calendar");

  if (g_settings_get_boolean (self->priv->settings, SETTINGS_SHOW_CALENDAR_S))
    add_calendar_menuitem (menu);

  return G_MENU_MODEL (menu);
}

static GMenuModel *
create_phone_calendar_section (IndicatorDatetimeService * self)
{
  GMenu * menu = g_menu_new ();

  /* strftime(3) format string to show date */
  add_localtime_menuitem (menu, self, _("%e %B %Y"), "calendar");

  return G_MENU_MODEL (menu);
}

/***
****
****  APPOINTMENTS SECTION
****
***/

static gboolean
service_has_alarms (IndicatorDatetimeService * self)
{
  gboolean has_alarms = FALSE;
  GSList * appts;
  GSList * l;

  appts = self->priv->upcoming_appointments;
  for (l=appts; l!=NULL; l=l->next)
    {
      struct IndicatorDatetimeAppt * appt = l->data;
      if ((has_alarms = appt->has_alarms))
        break;
    }

  return has_alarms;
}

static char *
get_appointment_time_format (struct IndicatorDatetimeAppt * appt,
                             GDateTime                    * now,
                             GSettings                    * settings,
                             gboolean                       terse)
{
  char * fmt;
  gboolean full_day = g_date_time_difference (appt->end, appt->begin) == G_TIME_SPAN_DAY;

  if (appt->is_daily)
    {
      const char * time_fmt = terse ? get_terse_time_format_string (appt->begin)
                                    : get_full_time_format_string (settings);
      fmt = join_date_and_time_format_strings (_("Daily"), time_fmt);
    }
  else if (full_day)
    {
      /* TRANSLATORS: a strftime(3) format showing full day events.
       * "%A" means a full text day (Wednesday), "%a" means abbreviated (Wed). */
      fmt = g_strdup (_("%A"));
    }
  else
    {
      fmt = terse ? generate_terse_format_string_at_time (now, appt->begin)
                  : generate_full_format_string_at_time (now, appt->begin, settings);
    }

  return fmt;
}

static void
add_appointments (IndicatorDatetimeService * self, GMenu * menu, gboolean phone)
{
  const int MAX_APPTS = 5;
  GDateTime * now;
  GHashTable * added;
  GSList * appts;
  GSList * l;
  int i;

  now = indicator_datetime_service_get_localtime (self);

  added = g_hash_table_new (g_str_hash, g_str_equal);

  /* build appointment menuitems */
  appts = self->priv->upcoming_appointments;
  for (l=appts, i=0; l!=NULL && i<MAX_APPTS; l=l->next, i++)
    {
      struct IndicatorDatetimeAppt * appt = l->data;
      char * fmt;
      gint64 unix_time;
      GMenuItem * menu_item;

      if (g_hash_table_contains (added, appt->uid))
        continue;

      g_hash_table_add (added, appt->uid);

      fmt = get_appointment_time_format (appt, now, self->priv->settings, phone);
      unix_time = g_date_time_to_unix (appt->begin);

      menu_item = g_menu_item_new (appt->summary, NULL);

      if (appt->has_alarms)
        g_menu_item_set_attribute (menu_item, G_MENU_ATTRIBUTE_ICON,
                                   "s", ALARM_CLOCK_ICON_NAME);
      else if (appt->color != NULL)
        g_menu_item_set_attribute (menu_item, "x-canonical-color",
                                   "s", appt->color);

      g_menu_item_set_attribute (menu_item, "x-canonical-time",
                                     "x", unix_time);
      g_menu_item_set_attribute (menu_item, "x-canonical-time-format",
                                     "s", fmt);
      g_menu_item_set_attribute (menu_item, "x-canonical-type",
                                     "s", appt->has_alarms ? "com.canonical.indicator.alarm"
                                                           : "com.canonical.indicator.appointment");

      if (phone)
        g_menu_item_set_action_and_target_value (menu_item,
                                                 "indicator.activate-appointment",
                                                 g_variant_new_string (appt->uid));
      else
        g_menu_item_set_action_and_target_value (menu_item,
                                                 "indicator.activate-planner",
                                                 g_variant_new_int64 (unix_time));
      g_menu_append_item (menu, menu_item);
      g_object_unref (menu_item);
      g_free (fmt);
    }

  /* cleanup */
  g_hash_table_unref (added);
  g_date_time_unref (now);
}


/* try to extract the clock app's filename from click. (/$pkgdir/$icon) */
static gchar *
get_clock_app_icon_filename (void)
{
  gchar * icon_filename = NULL;
  gchar * pkgdir;

  pkgdir = NULL;
  g_spawn_command_line_sync ("click pkgdir com.ubuntu.clock", &pkgdir, NULL, NULL, NULL);
  if (pkgdir != NULL)
    {
      gchar * manifest = NULL;
      g_strstrip (pkgdir);
      g_spawn_command_line_sync ("click info com.ubuntu.clock", &manifest, NULL, NULL, NULL);
      if (manifest != NULL)
        {
          JsonParser * parser = json_parser_new ();
          if (json_parser_load_from_data (parser, manifest, -1, NULL))
            {
              JsonNode * root = json_parser_get_root (parser); /* transfer-none */
              if ((root != NULL) && (JSON_NODE_TYPE(root) == JSON_NODE_OBJECT))
                {
                  JsonObject * o = json_node_get_object (root); /* transfer-none */
                  const gchar * icon_name = json_object_get_string_member (o, "icon");
                  if (icon_name != NULL)
                    icon_filename = g_build_filename (pkgdir, icon_name, NULL);
                }
            }
          g_object_unref (parser);
          g_free (manifest);
        }
      g_free (pkgdir);
    }

  return icon_filename;
}

static GMenuModel *
create_phone_appointments_section (IndicatorDatetimeService * self)
{
  priv_t * p = self->priv;
  GMenu * menu = g_menu_new ();
  GMenuItem * menu_item;

  if (G_UNLIKELY (!p->clock_app_icon_initialized))
    {
      p->clock_app_icon_initialized = TRUE;
      p->clock_app_icon_filename = get_clock_app_icon_filename ();
    }

  menu_item = g_menu_item_new (_("Clock"), "indicator.activate-phone-clock-app");
  if (p->clock_app_icon_filename != NULL)
    g_menu_item_set_attribute (menu_item, G_MENU_ATTRIBUTE_ICON, "s", p->clock_app_icon_filename);
  g_menu_append_item (menu, menu_item);
  g_object_unref (menu_item);

  add_appointments (self, menu, TRUE);

  return G_MENU_MODEL (menu);
}

static GMenuModel *
create_desktop_appointments_section (IndicatorDatetimeService * self)
{
  GMenu * menu = g_menu_new ();

  if (g_settings_get_boolean (self->priv->settings, SETTINGS_SHOW_EVENTS_S))
    {
      GMenuItem * menu_item;

      add_appointments (self, menu, FALSE);

      /* add the 'Add Event…' menuitem */
      menu_item = g_menu_item_new (_("Add Event…"), NULL);
      g_menu_item_set_action_and_target_value (menu_item,
                                               "indicator.activate-planner",
                                               g_variant_new_int64 (0));
      g_menu_append_item (menu, menu_item);
      g_object_unref (menu_item);
    }

  return G_MENU_MODEL (menu);
}

/***
****
****  LOCATIONS SECTION
****
***/

static void
on_current_timezone_changed (IndicatorDatetimeService * self)
{
  on_local_time_jumped (self);
}

/* When the 'auto-detect timezone' boolean setting changes,
   start or stop watching geoclue and /etc/timezone */
static void
set_detect_location_enabled (IndicatorDatetimeService * self, gboolean enabled)
{
  gboolean changed = FALSE;
  priv_t * p = self->priv;

  /* geoclue */

  if (!p->tz_geoclue && enabled)
    {
      p->tz_geoclue = indicator_datetime_timezone_geoclue_new ();
      g_signal_connect_swapped (p->tz_geoclue, "notify::timezone",
                                G_CALLBACK(on_current_timezone_changed),
                                self);
      changed = TRUE;
    }
  else if (p->tz_geoclue && !enabled)
    {
      g_signal_handlers_disconnect_by_func (p->tz_geoclue,
                                            on_current_timezone_changed,
                                            self);
      g_clear_object (&p->tz_geoclue);
      changed = TRUE;
    }

  /* timezone file */

  if (!p->tz_file && enabled)
    {
      p->tz_file = indicator_datetime_timezone_file_new (TIMEZONE_FILE);
      g_signal_connect_swapped (p->tz_file, "notify::timezone",
                                G_CALLBACK(on_current_timezone_changed),
                                self);
      changed = TRUE;
    }
  else if (p->tz_file && !enabled)
    {
      g_signal_handlers_disconnect_by_func (p->tz_file,
                                            on_current_timezone_changed,
                                            self);
      g_clear_object (&p->tz_file);
      changed = TRUE;
    }

  if (changed)
    on_current_timezone_changed (self);
}

/* A temp struct used by create_locations_section()
   for pruning duplicates and sorting. */
struct TimeLocation
{
  GTimeSpan offset;
  gchar * zone;
  gchar * name;
  gboolean visible;
  GDateTime * local_time;
};

static void
time_location_free (struct TimeLocation * loc)
{
  g_date_time_unref (loc->local_time);
  g_free (loc->name);
  g_free (loc->zone);
  g_slice_free (struct TimeLocation, loc);
}

static struct TimeLocation*
time_location_new (const char * zone,
                   const char * name,
                   gboolean     visible)
{
  struct TimeLocation * loc = g_slice_new (struct TimeLocation);
  GTimeZone * tz = g_time_zone_new (zone);
  loc->zone = g_strdup (zone);
  loc->name = g_strdup (name);
  loc->visible = visible;
  loc->local_time = g_date_time_new_now (tz);
  loc->offset = g_date_time_get_utc_offset (loc->local_time);
  g_time_zone_unref (tz);
  return loc;
}

static int
time_location_compare (const struct TimeLocation * a,
                       const struct TimeLocation * b)
{
  int ret = 0;

  if (!ret && (a->offset != b->offset)) /* primary key */
    ret = (a->offset < b->offset) ? -1 : 1;

  if (!ret)
    ret = g_strcmp0 (a->name, b->name); /* secondary key */

  if (!ret)
    ret = a->visible - b->visible; /* tertiary key */

  return ret;
}

static GSList*
locations_add (GSList     * locations,
               const char * zone,
               const char * name,
               gboolean     visible)
{
  struct TimeLocation * loc = time_location_new (zone, name, visible);

  if (g_slist_find_custom (locations, loc, (GCompareFunc)time_location_compare))
    {
      g_debug("%s Skipping duplicate zone '%s' name '%s'", G_STRLOC, zone, name);
      time_location_free (loc);
    }
  else
    {
      g_debug ("%s Adding zone '%s', name '%s'", G_STRLOC, zone, name);
      locations = g_slist_append (locations, loc);
    }

  return locations;
}

static GMenuModel *
create_locations_section (IndicatorDatetimeService * self)
{
  guint i;
  GMenu * menu;
  GSList * l;
  GSList * locations = NULL;
  gchar ** user_locations;
  gboolean visible;
  IndicatorDatetimeTimezone * detected_timezones[2];
  priv_t * p = self->priv;
  GDateTime * now = indicator_datetime_service_get_localtime (self);

  set_detect_location_enabled (self,
                               g_settings_get_boolean (p->settings, SETTINGS_SHOW_DETECTED_S));

  menu = g_menu_new ();

  /***
  ****  Build a list of locations to add: use geo_timezone,
  ****  current_timezone, and SETTINGS_LOCATIONS_S, but omit duplicates.
  ***/

  /* maybe add the auto-detected timezones */
  detected_timezones[0] = p->tz_geoclue;
  detected_timezones[1] = p->tz_file;
  visible = g_settings_get_boolean (p->settings, SETTINGS_SHOW_DETECTED_S);
  for (i=0; i<G_N_ELEMENTS(detected_timezones); i++)
    {
      if (detected_timezones[i] != NULL)
        {
          const char * tz = indicator_datetime_timezone_get_timezone (detected_timezones[i]);
          if (tz && *tz)
            {
              gchar * name = get_current_zone_name (tz, p->settings);
              locations = locations_add (locations, tz, name, visible);
              g_free (name);
            }
        }
    }

  /* maybe add the user-specified locations */
  user_locations = g_settings_get_strv (p->settings, SETTINGS_LOCATIONS_S);
  if (user_locations != NULL)
    {
      visible = g_settings_get_boolean (p->settings, SETTINGS_SHOW_LOCATIONS_S);

      for (i=0; user_locations[i] != NULL; i++)
        {
          gchar * zone;
          gchar * name;
          split_settings_location (user_locations[i], &zone, &name);
          locations = locations_add (locations, zone, name, visible);
          g_free (name);
          g_free (zone);
        }

      g_strfreev (user_locations);
      user_locations = NULL;
    }

  /* now build menuitems for all the locations */
  for (l=locations; l!=NULL; l=l->next)
    {
      struct TimeLocation * loc = l->data;
      if (loc->visible)
        {
          char * detailed_action;
          char * fmt;
          GMenuItem * menu_item;

          detailed_action = g_strdup_printf ("indicator.set-location::%s %s",
                                             loc->zone,
                                             loc->name);
          fmt = generate_full_format_string_at_time (now, loc->local_time, p->settings);

          menu_item = g_menu_item_new (loc->name, detailed_action);
          g_menu_item_set_attribute (menu_item, "x-canonical-type",
                                     "s", "com.canonical.indicator.location");
          g_menu_item_set_attribute (menu_item, "x-canonical-timezone",
                                     "s", loc->zone);
          g_menu_item_set_attribute (menu_item, "x-canonical-time-format",
                                     "s", fmt);
          g_menu_append_item (menu, menu_item);

          g_object_unref (menu_item);
          g_free (fmt);
          g_free (detailed_action);
        }
    }

  g_date_time_unref (now);
  g_slist_free_full (locations, (GDestroyNotify)time_location_free);
  return G_MENU_MODEL (menu);
}

/***
****  SET LOCATION
***/

struct setlocation_data
{
  IndicatorDatetimeService * service;
  char * timezone_id;
  char * name;
};

static void
setlocation_data_free (struct setlocation_data * data)
{
  g_free (data->timezone_id);
  g_free (data->name);
  g_slice_free (struct setlocation_data, data);
}

static void
on_datetime1_set_timezone_response (GObject       * object,
                                    GAsyncResult  * res,
                                    gpointer        gdata)
{
  GError * err;
  GVariant * answers;
  struct setlocation_data * data = gdata;

  err = NULL;
  answers = g_dbus_proxy_call_finish (G_DBUS_PROXY(object), res, &err);
  if (err != NULL)
    {
      if (!g_error_matches (err, G_IO_ERROR, G_IO_ERROR_CANCELLED))
        g_warning ("Could not set new timezone: %s", err->message);

      g_error_free (err);
    }
  else
    {
      char * timezone_name = g_strdup_printf ("%s %s",
                                              data->timezone_id,
                                              data->name);

      g_settings_set_string (data->service->priv->settings,
                             SETTINGS_TIMEZONE_NAME_S,
                             timezone_name);

      g_free (timezone_name);
      g_variant_unref (answers);
    }

  setlocation_data_free (data);
}

static void
on_datetime1_proxy_ready (GObject      * object G_GNUC_UNUSED,
                          GAsyncResult * res,
                          gpointer       gdata)
{
  GError * err;
  GDBusProxy * proxy;
  struct setlocation_data * data = gdata;

  err = NULL;
  proxy = g_dbus_proxy_new_for_bus_finish (res, &err);
  if (err != NULL)
    {
      if (!g_error_matches (err, G_IO_ERROR, G_IO_ERROR_CANCELLED))
        g_warning ("Could not grab DBus proxy for timedated: %s", err->message);

      g_error_free (err);
      setlocation_data_free (data);
    }
  else
    {
      g_dbus_proxy_call (proxy,
                         "SetTimezone",
                         g_variant_new ("(sb)", data->timezone_id, TRUE),
                         G_DBUS_CALL_FLAGS_NONE,
                         -1,
                         data->service->priv->cancellable,
                         on_datetime1_set_timezone_response,
                         data);

      g_object_unref (proxy);
    }
}

static void
indicator_datetime_service_set_location (IndicatorDatetimeService * self,
                                         const char               * timezone_id,
                                         const char               * name)
{
  priv_t * p = self->priv;
  struct setlocation_data * data;

  g_return_if_fail (INDICATOR_IS_DATETIME_SERVICE (self));
  g_return_if_fail (name && *name);
  g_return_if_fail (timezone_id && *timezone_id);

  data = g_slice_new0 (struct setlocation_data);
  data->timezone_id = g_strdup (timezone_id);
  data->name = g_strdup (name);
  data->service = self;

  g_dbus_proxy_new_for_bus (G_BUS_TYPE_SYSTEM,
                            G_DBUS_PROXY_FLAGS_NONE,
                            NULL,
                            "org.freedesktop.timedate1",
                            "/org/freedesktop/timedate1",
                            "org.freedesktop.timedate1",
                            p->cancellable,
                            on_datetime1_proxy_ready,
                            data);
}

static void
on_set_location (GSimpleAction * a G_GNUC_UNUSED,
                 GVariant      * param,
                 gpointer        gself)
{
  char * zone;
  char * name;
  IndicatorDatetimeService * self;

  self = INDICATOR_DATETIME_SERVICE (gself);
  split_settings_location (g_variant_get_string (param, NULL), &zone, &name);
  indicator_datetime_service_set_location (self, zone, name);

  g_free (name);
  g_free (zone);
}

/***
****
***/

static GMenuModel *
create_desktop_settings_section (IndicatorDatetimeService * self G_GNUC_UNUSED)
{
  GMenu * menu = g_menu_new ();
  g_menu_append (menu, _("Date & Time Settings…"), "indicator.activate-desktop-settings");
  return G_MENU_MODEL (menu);
}

static GMenuModel *
create_phone_settings_section (IndicatorDatetimeService * self G_GNUC_UNUSED)
{
  GMenu * menu = g_menu_new ();
  g_menu_append (menu, _("Time & Date settings…"), "indicator.activate-phone-settings");
  return G_MENU_MODEL (menu);
}

static void
create_menu (IndicatorDatetimeService * self, int profile)
{
  GMenu * menu;
  GMenu * submenu;
  GMenuItem * header;
  GMenuModel * sections[16];
  const gchar * header_action;
  int i;
  int n = 0;

  g_assert (0<=profile && profile<N_PROFILES);
  g_assert (self->priv->menus[profile].menu == NULL);

  switch (profile)
    {
      case PROFILE_PHONE:
        sections[n++] = create_phone_calendar_section (self);
        sections[n++] = create_phone_appointments_section (self);
        sections[n++] = create_phone_settings_section (self);
        header_action = "indicator.phone-header";
        break;

      case PROFILE_DESKTOP:
        sections[n++] = create_desktop_calendar_section (self);
        sections[n++] = create_desktop_appointments_section (self);
        sections[n++] = create_locations_section (self);
        sections[n++] = create_desktop_settings_section (self);
        header_action = "indicator.desktop-header";
        break;

      case PROFILE_GREETER:
        sections[n++] = create_desktop_calendar_section (self);
        header_action = "indicator.desktop-header";
        break;
    }

  /* add sections to the submenu */

  submenu = g_menu_new ();

  for (i=0; i<n; ++i)
    {
      g_menu_append_section (submenu, NULL, sections[i]);
      g_object_unref (sections[i]);
    }

  /* add submenu to the header */
  header = g_menu_item_new (NULL, header_action);
  g_menu_item_set_attribute (header, "x-canonical-type",
                             "s", "com.canonical.indicator.root");
  g_menu_item_set_submenu (header, G_MENU_MODEL (submenu));
  g_object_unref (submenu);

  /* add header to the menu */
  menu = g_menu_new ();
  g_menu_append_item (menu, header);
  g_object_unref (header);

  self->priv->menus[profile].menu = menu;
  self->priv->menus[profile].submenu = submenu;
}

/***
****  GActions
***/

/* Run a particular program based on an activation */
static void
execute_command (const gchar * cmd)
{
  GError * err = NULL;

  g_debug ("Issuing command '%s'", cmd);

  if (!g_spawn_command_line_async (cmd, &err))
    {
      g_warning ("Unable to start \"%s\": %s", cmd, err->message);
      g_error_free (err);
    }
}

static void
on_desktop_settings_activated (GSimpleAction * a      G_GNUC_UNUSED,
                               GVariant      * param  G_GNUC_UNUSED,
                               gpointer        gself  G_GNUC_UNUSED)
{
#ifdef HAVE_CCPANEL
  execute_command ("gnome-control-center indicator-datetime");
#else
  execute_command ("gnome-control-center datetime");
#endif
}

static void
on_phone_settings_activated (GSimpleAction * a      G_GNUC_UNUSED,
                             GVariant      * param  G_GNUC_UNUSED,
                             gpointer        gself  G_GNUC_UNUSED)
{
  url_dispatch_send ("settings:///system/time-date", NULL, NULL);
}

static void
<<<<<<< HEAD
on_activate_appointment (GSimpleAction * a G_GNUC_UNUSED,
                         GVariant      * param,
                         gpointer        gself)
{
  priv_t * p = INDICATOR_DATETIME_SERVICE(gself)->priv;
  const gchar * uid = g_variant_get_string (param, NULL);

  if (uid != NULL)
    {
      const struct IndicatorDatetimeAppt * appt;
      GSList * l;

      /* find the appointment that matches that uid */
      for (l=p->upcoming_appointments, appt=NULL; l && !appt; l=l->next)
        {
          const struct IndicatorDatetimeAppt * tmp = l->data;
          if (!g_strcmp0 (uid, tmp->uid))
            appt = tmp;
        }

      /* if that appointment's an alarm, dispatch its url */
      g_debug ("%s: uri '%s'; matching appt is %p", G_STRFUNC, uid, appt);
      if (appt && appointment_has_alarm_url (appt))
        dispatch_alarm_url (appt);
    }
=======
on_phone_clock_activated (GSimpleAction * a      G_GNUC_UNUSED,
                          GVariant      * param  G_GNUC_UNUSED,
                          gpointer        gself  G_GNUC_UNUSED)
{
  const char * url = "appid://com.ubuntu.clock/clock/current-user-version";
  url_dispatch_send (url, NULL, NULL);
>>>>>>> 129c0654
}

static void
on_activate_planner (GSimpleAction * a         G_GNUC_UNUSED,
                     GVariant      * param,
                     gpointer        gself)
{
  priv_t * p = INDICATOR_DATETIME_SERVICE(gself)->priv;

  if (p->planner != NULL)
    {
      const gint64 t = g_variant_get_int64 (param);
      if (t)
        {
          GDateTime * date_time = g_date_time_new_from_unix_local (t);
          indicator_datetime_planner_activate_time (p->planner, date_time);
          g_date_time_unref (date_time);
        }
      else /* no time specified... */
        {
          indicator_datetime_planner_activate (p->planner);
        }
    }
}

static void
on_calendar_action_activated (GSimpleAction * action G_GNUC_UNUSED,
                              GVariant      * state,
                              gpointer        gself)
{
  gint64 unix_time;
  IndicatorDatetimeService * self = INDICATOR_DATETIME_SERVICE (gself);

  if ((unix_time = g_variant_get_int64 (state)))
    {
      GDateTime * date = g_date_time_new_from_unix_local (unix_time);
      indicator_datetime_service_set_calendar_date (self, date);
      g_date_time_unref (date);
    }
  else /* unset */
    {
      indicator_datetime_service_set_calendar_date (self, NULL);
    }
}


static void
init_gactions (IndicatorDatetimeService * self)
{
  GSimpleAction * a;
  priv_t * p = self->priv;

  GActionEntry entries[] = {
    { "activate-desktop-settings", on_desktop_settings_activated },
    { "activate-phone-settings", on_phone_settings_activated },
    { "activate-phone-clock-app", on_phone_clock_activated },
    { "activate-planner", on_activate_planner, "x", NULL },
    { "activate-appointment", on_activate_appointment, "s", NULL },
    { "set-location", on_set_location, "s" }
  };

  p->actions = g_simple_action_group_new ();

  g_action_map_add_action_entries (G_ACTION_MAP(p->actions),
                                   entries,
                                   G_N_ELEMENTS(entries),
                                   self);

  /* add the header actions */

  a = g_simple_action_new_stateful ("desktop-header", NULL,
                                    create_desktop_header_state (self));
  g_action_map_add_action (G_ACTION_MAP(p->actions), G_ACTION(a));
  p->desktop_header_action = a;

  a = g_simple_action_new_stateful ("phone-header", NULL,
                                    create_phone_header_state (self));
  g_action_map_add_action (G_ACTION_MAP(p->actions), G_ACTION(a));
  p->phone_header_action = a;

  /* add the calendar action */
  a = g_simple_action_new_stateful ("calendar",
                                    G_VARIANT_TYPE_INT64,
                                    create_calendar_state (self));
  g_action_map_add_action (G_ACTION_MAP(p->actions), G_ACTION(a));
  g_signal_connect (a, "activate",
                    G_CALLBACK(on_calendar_action_activated), self);
  p->calendar_action = a;

  rebuild_now (self, SECTION_HEADER);
}

/***
****
***/

/**
 * A small helper function for rebuild_now().
 * - removes the previous section
 * - adds and unrefs the new section
 */
static void
rebuild_section (GMenu * parent, int pos, GMenuModel * new_section)
{
  g_menu_remove (parent, pos);
  g_menu_insert_section (parent, pos, NULL, new_section);
  g_object_unref (new_section);
}

static void
rebuild_now (IndicatorDatetimeService * self, int sections)
{
  priv_t * p = self->priv;
  struct ProfileMenuInfo * phone   = &p->menus[PROFILE_PHONE];
  struct ProfileMenuInfo * desktop = &p->menus[PROFILE_DESKTOP];
  struct ProfileMenuInfo * greeter = &p->menus[PROFILE_GREETER];

  if (sections & SECTION_HEADER)
    {
      g_simple_action_set_state (p->desktop_header_action,
                                 create_desktop_header_state (self));
      g_simple_action_set_state (p->phone_header_action,
                                 create_phone_header_state (self));
    }

  if (sections & SECTION_CALENDAR)
    {
      rebuild_section (phone->submenu,   0, create_phone_calendar_section (self));
      rebuild_section (desktop->submenu, 0, create_desktop_calendar_section (self));
      rebuild_section (greeter->submenu, 0, create_desktop_calendar_section (self));
    }

  if (sections & SECTION_APPOINTMENTS)
    {
      rebuild_section (phone->submenu,   1, create_phone_appointments_section (self));
      rebuild_section (desktop->submenu, 1, create_desktop_appointments_section (self));
    }

  if (sections & SECTION_LOCATIONS)
    {
      rebuild_section (desktop->submenu, 2, create_locations_section (self));
    }

  if (sections & SECTION_SETTINGS)
    {
      rebuild_section (phone->submenu,   2, create_phone_settings_section (self));
      rebuild_section (desktop->submenu, 3, create_desktop_settings_section (self));
    }
}

static int
rebuild_timeout_func (IndicatorDatetimeService * self)
{
  priv_t * p = self->priv;
  rebuild_now (self, p->rebuild_flags);
  p->rebuild_flags = 0;
  p->rebuild_id = 0;
  return G_SOURCE_REMOVE;
}

static void
rebuild_soon (IndicatorDatetimeService * self, int section)
{
  priv_t * p = self->priv;

  p->rebuild_flags |= section;

  if (p->rebuild_id == 0)
    {
      /* Change events seem to come over the bus in small bursts. This msec
         value is an arbitrary number that tries to be large enough to fold
         multiple events into a single rebuild, but small enough that the
         user won't notice any lag. */
      static const int REBUILD_INTERVAL_MSEC = 500;

      p->rebuild_id = g_timeout_add (REBUILD_INTERVAL_MSEC,
                                     (GSourceFunc)rebuild_timeout_func,
                                     self);
    }
}

/***
****  org.freedesktop.login1.Manager
***/

static void
on_login1_manager_signal (GDBusProxy  * proxy         G_GNUC_UNUSED,
                          gchar       * sender_name   G_GNUC_UNUSED,
                          gchar       * signal_name,
                          GVariant    * parameters,
                          gpointer      gself)
{
  if (!g_strcmp0 (signal_name, "PrepareForSleep"))
    {
      gboolean sleeping = FALSE;
      g_variant_get (parameters, "(b)", &sleeping);
      if (!sleeping)
        on_local_time_jumped (INDICATOR_DATETIME_SERVICE (gself));
    }
}

static void
on_login1_manager_proxy_ready (GObject       * object  G_GNUC_UNUSED,
                               GAsyncResult  * res,
                               gpointer        gself)
{
  GError * err;
  GDBusProxy * proxy;

  err = NULL;
  proxy = g_dbus_proxy_new_for_bus_finish (res, &err);

  if (err != NULL)
    {
      if (!g_error_matches (err, G_IO_ERROR, G_IO_ERROR_CANCELLED))
        g_warning ("Could not grab DBus proxy for logind: %s", err->message);

      g_error_free (err);
    }
  else
    {
      IndicatorDatetimeService * self = INDICATOR_DATETIME_SERVICE (gself);
      self->priv->login1_manager = proxy;
      g_signal_connect (proxy, "g-signal",
                        G_CALLBACK(on_login1_manager_signal), self);
    }
}

/***
****  Appointments
***/

static void
set_calendar_appointments (IndicatorDatetimeService * self,
                           GSList                   * appointments)
{
  priv_t * p = self->priv;

  /* repopulate the list */
  indicator_datetime_planner_free_appointments (p->calendar_appointments);
  p->calendar_appointments = appointments;

  /* sync the menus/actions */
  update_calendar_action_state (self);
  rebuild_calendar_section_soon (self);
}

static void
on_calendar_appointments_ready (GObject      * source,
                                GAsyncResult * res,
                                gpointer       self)
{
  IndicatorDatetimePlanner * planner;
  GError * error;
  GSList * appointments;

  planner = INDICATOR_DATETIME_PLANNER (source);
  error = NULL;
  appointments = indicator_datetime_planner_get_appointments_finish (planner,
                                                                     res,
                                                                     &error);

  if (error != NULL)
    {
      if (!g_error_matches (error, G_IO_ERROR, G_IO_ERROR_CANCELLED))
        g_warning ("can't get this  month's appointments: %s", error->message);

      g_error_free (error);
    }
  else
    {
      set_calendar_appointments (INDICATOR_DATETIME_SERVICE (self),
                                 appointments);
    }
}

static void
set_upcoming_appointments (IndicatorDatetimeService * self,
                           GSList                   * appointments)
{
  priv_t * p = self->priv;

  /* repopulate the list */
  indicator_datetime_planner_free_appointments (p->upcoming_appointments);
  p->upcoming_appointments = appointments;

  /* sync the menus/actions */
  rebuild_appointments_section_soon (self);

  /* alarm timer is keyed off of the next alarm time,
     so it needs to be rebuilt when tehe appointment list changes */
  set_alarm_timer (self);
}

static void
on_upcoming_appointments_ready (GObject      * source,
                                GAsyncResult * res,
                                gpointer       self)
{
  IndicatorDatetimePlanner * planner;
  GError * error;
  GSList * appointments;

  planner = INDICATOR_DATETIME_PLANNER (source);
  error = NULL;
  appointments = indicator_datetime_planner_get_appointments_finish (planner,
                                                                     res,
                                                                     &error);

  if (error != NULL)
    {
      if (!g_error_matches (error, G_IO_ERROR, G_IO_ERROR_CANCELLED))
        g_warning ("can't get upcoming appointments: %s", error->message);

      g_error_free (error);
    }
  else
    {
      set_upcoming_appointments (INDICATOR_DATETIME_SERVICE (self),
                                 appointments);
    }
}

static void
update_appointment_lists (IndicatorDatetimeService * self)
{
  IndicatorDatetimePlanner * planner;
  GDateTime * calendar_date;
  GDateTime * begin;
  GDateTime * end;
  int y, m, d;

  planner = self->priv->planner;
  calendar_date = get_calendar_date (self);

  /* get all the appointments in the calendar month */
  g_date_time_get_ymd (calendar_date, &y, &m, &d);
  begin = g_date_time_new_local (y, m, 1, 0, 0, 0.1);
  end = g_date_time_new_local (y, m, g_date_get_days_in_month(m,y), 23, 59, 59.9);
  if (begin && end)
    indicator_datetime_planner_get_appointments (planner, begin, end,
                                                 on_calendar_appointments_ready,
                                                 self);
  g_clear_pointer (&begin, g_date_time_unref);
  g_clear_pointer (&end, g_date_time_unref);

  /* get the upcoming appointments */
  begin = g_date_time_ref (calendar_date);
  end = g_date_time_add_months (begin, 1);
  if (begin && end)
    indicator_datetime_planner_get_appointments (planner, begin, end,
                                                 on_upcoming_appointments_ready,
                                                 self);
  g_clear_pointer (&begin, g_date_time_unref);
  g_clear_pointer (&end, g_date_time_unref);
  g_clear_pointer (&calendar_date, g_date_time_unref);
}


/***
****  GDBus
***/

static void
on_bus_acquired (GDBusConnection * connection,
                 const gchar     * name,
                 gpointer          gself)
{
  int i;
  guint id;
  GError * err = NULL;
  IndicatorDatetimeService * self = INDICATOR_DATETIME_SERVICE(gself);
  priv_t * p = self->priv;

  g_debug ("bus acquired: %s", name);

  p->conn = g_object_ref (G_OBJECT (connection));

  /* export the actions */
  if ((id = g_dbus_connection_export_action_group (connection,
                                                   BUS_PATH,
                                                   G_ACTION_GROUP (p->actions),
                                                   &err)))
    {
      p->actions_export_id = id;
    }
  else
    {
      g_warning ("cannot export action group: %s", err->message);
      g_clear_error (&err);
    }

  /* export the menus */
  for (i=0; i<N_PROFILES; ++i)
    {
      char * path = g_strdup_printf ("%s/%s", BUS_PATH, menu_names[i]);
      struct ProfileMenuInfo * menu = &p->menus[i];

      if ((id = g_dbus_connection_export_menu_model (connection,
                                                     path,
                                                     G_MENU_MODEL (menu->menu),
                                                     &err)))
        {
          menu->export_id = id;
        }
      else
        {
          g_warning ("cannot export %s menu: %s", menu_names[i], err->message);
          g_clear_error (&err);
        }

      g_free (path);
    }
}

static void
unexport (IndicatorDatetimeService * self)
{
  int i;
  priv_t * p = self->priv;

  /* unexport the menus */
  for (i=0; i<N_PROFILES; ++i)
    {
      guint * id = &self->priv->menus[i].export_id;

      if (*id)
        {
          g_dbus_connection_unexport_menu_model (p->conn, *id);
          *id = 0;
        }
    }

  /* unexport the actions */
  if (p->actions_export_id)
    {
      g_dbus_connection_unexport_action_group (p->conn, p->actions_export_id);
      p->actions_export_id = 0;
    }
}

static void
on_name_lost (GDBusConnection * connection G_GNUC_UNUSED,
              const gchar     * name,
              gpointer          gself)
{
  IndicatorDatetimeService * self = INDICATOR_DATETIME_SERVICE (gself);

  g_debug ("%s %s name lost %s", G_STRLOC, G_STRFUNC, name);

  unexport (self);

  g_signal_emit (self, signals[SIGNAL_NAME_LOST], 0, NULL);
}


/***
****  GObject virtual functions
***/

static void
my_get_property (GObject     * o,
                 guint         property_id,
                 GValue      * value,
                 GParamSpec  * pspec)
{
  IndicatorDatetimeService * self = INDICATOR_DATETIME_SERVICE (o);

  switch (property_id)
    {
      case PROP_PLANNER:
        g_value_set_object (value, self->priv->planner);
        break;

      default:
        G_OBJECT_WARN_INVALID_PROPERTY_ID (o, property_id, pspec);
    }
}

static void
my_set_property (GObject       * o,
                 guint           property_id,
                 const GValue  * value,
                 GParamSpec    * pspec)
{
  IndicatorDatetimeService * self = INDICATOR_DATETIME_SERVICE (o);

  switch (property_id)
    {
      case PROP_PLANNER:
        indicator_datetime_service_set_planner (self, g_value_get_object (value));
        break;

      default:
        G_OBJECT_WARN_INVALID_PROPERTY_ID (o, property_id, pspec);
    }
}


static void
my_dispose (GObject * o)
{
  int i;
  IndicatorDatetimeService * self = INDICATOR_DATETIME_SERVICE(o);
  priv_t * p = self->priv;

  if (p->own_id)
    {
      g_bus_unown_name (p->own_id);
      p->own_id = 0;
    }

  unexport (self);

  if (p->cancellable != NULL)
    {
      g_cancellable_cancel (p->cancellable);
      g_clear_object (&p->cancellable);
    }

  set_detect_location_enabled (self, FALSE);

  indicator_datetime_service_set_planner (self, NULL);

  if (p->login1_manager != NULL)
    {
      g_signal_handlers_disconnect_by_data (p->login1_manager, self);
      g_clear_object (&p->login1_manager);
    }

  indicator_clear_timer (&p->skew_timer);
  indicator_clear_timer (&p->rebuild_id);
  indicator_clear_timer (&p->timezone_timer);
  indicator_clear_timer (&p->header_timer);
  indicator_clear_timer (&p->alarm_timer);

  if (p->settings != NULL)
    {
      g_signal_handlers_disconnect_by_data (p->settings, self);
      g_clear_object (&p->settings);
    }

  g_clear_object (&p->actions);

  for (i=0; i<N_PROFILES; ++i)
    g_clear_object (&p->menus[i].menu);

  g_clear_pointer (&p->internal_timezone, g_time_zone_unref);
  g_clear_object (&p->calendar_action);
  g_clear_object (&p->desktop_header_action);
  g_clear_object (&p->phone_header_action);
  g_clear_object (&p->conn);

  G_OBJECT_CLASS (indicator_datetime_service_parent_class)->dispose (o);
}

static void
my_finalize (GObject * o)
{
  IndicatorDatetimeService * self = INDICATOR_DATETIME_SERVICE(o);
  priv_t * p = self->priv;

  g_free (p->clock_app_icon_filename);
  g_clear_pointer (&p->skew_time, g_date_time_unref);
  g_clear_pointer (&p->calendar_date, g_date_time_unref);

  G_OBJECT_CLASS (indicator_datetime_service_parent_class)->finalize (o);
}

/***
****  Instantiation
***/

static void
indicator_datetime_service_init (IndicatorDatetimeService * self)
{
  guint i, n;
  priv_t * p;
  GString * gstr = g_string_new (NULL);

  /* these are the settings that affect the
     contents of the respective sections */
  const char * const header_settings[] = {
    SETTINGS_SHOW_CLOCK_S,
    SETTINGS_TIME_FORMAT_S,
    SETTINGS_SHOW_SECONDS_S,
    SETTINGS_SHOW_DAY_S,
    SETTINGS_SHOW_DATE_S,
    SETTINGS_CUSTOM_TIME_FORMAT_S
  };
  const char * const calendar_settings[] = {
    SETTINGS_SHOW_CALENDAR_S,
    SETTINGS_SHOW_WEEK_NUMBERS_S
  };
  const char * const appointment_settings[] = {
    SETTINGS_SHOW_EVENTS_S,
    SETTINGS_TIME_FORMAT_S,
    SETTINGS_SHOW_SECONDS_S
  };
  const char * const location_settings[] = {
    SETTINGS_TIME_FORMAT_S,
    SETTINGS_SHOW_SECONDS_S,
    SETTINGS_CUSTOM_TIME_FORMAT_S,
    SETTINGS_SHOW_LOCATIONS_S,
    SETTINGS_LOCATIONS_S,
    SETTINGS_SHOW_DETECTED_S,
    SETTINGS_TIMEZONE_NAME_S
  };
  const char * const time_format_string_settings[] = {
    SETTINGS_TIME_FORMAT_S,
    SETTINGS_SHOW_SECONDS_S,
    SETTINGS_CUSTOM_TIME_FORMAT_S
  };
    

  /* init the priv pointer */

  p = G_TYPE_INSTANCE_GET_PRIVATE (self,
                                   INDICATOR_TYPE_DATETIME_SERVICE,
                                   IndicatorDatetimeServicePrivate);
  self->priv = p;

  p->cancellable = g_cancellable_new ();

  /***
  ****  Create the settings object and listen for changes
  ***/

  p->settings = g_settings_new (SETTINGS_INTERFACE);
  for (i=0, n=G_N_ELEMENTS(header_settings); i<n; i++)
    {
      g_string_printf (gstr, "changed::%s", header_settings[i]);
      g_signal_connect_swapped (p->settings, gstr->str,
                                G_CALLBACK(rebuild_header_soon), self);
    }

  for (i=0, n=G_N_ELEMENTS(calendar_settings); i<n; i++)
    {
      g_string_printf (gstr, "changed::%s", calendar_settings[i]);
      g_signal_connect_swapped (p->settings, gstr->str,
                                G_CALLBACK(rebuild_calendar_section_soon), self);
    }

  for (i=0, n=G_N_ELEMENTS(appointment_settings); i<n; i++)
    {
      g_string_printf (gstr, "changed::%s", appointment_settings[i]);
      g_signal_connect_swapped (p->settings, gstr->str,
                                G_CALLBACK(rebuild_appointments_section_soon), self);
    }

  for (i=0, n=G_N_ELEMENTS(location_settings); i<n; i++)
    {
      g_string_printf (gstr, "changed::%s", location_settings[i]);
      g_signal_connect_swapped (p->settings, gstr->str,
                                G_CALLBACK(rebuild_locations_section_soon), self);
    }

  /* The keys in time_format_string_settings affect the time format strings we build.
     When these change, we need to rebuild everything that has a time format string. */
  for (i=0, n=G_N_ELEMENTS(time_format_string_settings); i<n; i++)
    {
      g_string_printf (gstr, "changed::%s", time_format_string_settings[i]);
      g_signal_connect_swapped (p->settings, gstr->str,
                                G_CALLBACK(on_local_time_jumped), self);
    }

  init_gactions (self);

  g_dbus_proxy_new_for_bus (G_BUS_TYPE_SYSTEM,
                            G_DBUS_PROXY_FLAGS_NONE,
                            NULL,
                            "org.freedesktop.login1",
                            "/org/freedesktop/login1",
                            "org.freedesktop.login1.Manager",
                            p->cancellable,
                            on_login1_manager_proxy_ready,
                            self);

  p->skew_timer = g_timeout_add_seconds (SKEW_CHECK_INTERVAL_SEC,
                                         skew_timer_func,
                                         self);

  p->own_id = g_bus_own_name (G_BUS_TYPE_SESSION,
                              BUS_NAME,
                              G_BUS_NAME_OWNER_FLAGS_ALLOW_REPLACEMENT,
                              on_bus_acquired,
                              NULL,
                              on_name_lost,
                              self,
                              NULL);

  on_local_time_jumped (self);

  set_alarm_timer (self);

  for (i=0; i<N_PROFILES; ++i)
    create_menu (self, i);

  g_string_free (gstr, TRUE);
}

static void
indicator_datetime_service_class_init (IndicatorDatetimeServiceClass * klass)
{
  GObjectClass * object_class = G_OBJECT_CLASS (klass);
  const GParamFlags flags = G_PARAM_CONSTRUCT | G_PARAM_READWRITE | G_PARAM_STATIC_STRINGS;

  object_class->dispose = my_dispose;
  object_class->finalize = my_finalize;
  object_class->get_property = my_get_property;
  object_class->set_property = my_set_property;

  g_type_class_add_private (klass, sizeof (IndicatorDatetimeServicePrivate));

  signals[SIGNAL_NAME_LOST] = g_signal_new (
    INDICATOR_DATETIME_SERVICE_SIGNAL_NAME_LOST,
    G_TYPE_FROM_CLASS(klass),
    G_SIGNAL_RUN_LAST,
    G_STRUCT_OFFSET (IndicatorDatetimeServiceClass, name_lost),
    NULL, NULL,
    g_cclosure_marshal_VOID__VOID,
    G_TYPE_NONE, 0);

  /* install properties */

  properties[PROP_0] = NULL;

  properties[PROP_PLANNER] = g_param_spec_object ("planner",
                                                  "Planner",
                                                  "The appointment provider",
                                                  INDICATOR_TYPE_DATETIME_PLANNER,
                                                  flags);

  g_object_class_install_properties (object_class, PROP_LAST, properties);
}

/***
****  Public API
***/

IndicatorDatetimeService *
indicator_datetime_service_new (IndicatorDatetimePlanner * planner)
{
  GObject * o = g_object_new (INDICATOR_TYPE_DATETIME_SERVICE,
                              "planner", planner,
                              NULL);

  return INDICATOR_DATETIME_SERVICE (o);
}

/* This currently just returns the system time,
   As we add test coverage, we'll need this to bypass the system time. */
GDateTime *
indicator_datetime_service_get_localtime (IndicatorDatetimeService * self)
{
  priv_t * p = self->priv;

  if (G_UNLIKELY (p->internal_timezone == NULL))
    update_internal_timezone (self);

  return g_date_time_new_now (p->internal_timezone);
}

void
indicator_datetime_service_set_calendar_date (IndicatorDatetimeService * self,
                                              GDateTime                * date)
{
  gboolean dirty;
  priv_t * p = self->priv;

  dirty = !date || !p->calendar_date || g_date_time_compare (date, p->calendar_date);

  /* update calendar_date */
  g_clear_pointer (&p->calendar_date, g_date_time_unref);
  if (date != NULL)
    p->calendar_date = g_date_time_ref (date);

  /* sync the menuitems and action states */
  if (dirty)
    update_appointment_lists (self);
}

void
indicator_datetime_service_set_planner (IndicatorDatetimeService * self,
                                        IndicatorDatetimePlanner * planner)
{
  priv_t * p;

  g_return_if_fail (INDICATOR_IS_DATETIME_SERVICE (self));
  g_return_if_fail (INDICATOR_IS_DATETIME_PLANNER (planner));

  p = self->priv;

  /* clear the old planner & appointments */

  if (p->planner != NULL)
    {
      g_signal_handlers_disconnect_by_data (p->planner, self);
      g_clear_object (&p->planner);
    }

  g_clear_pointer (&p->upcoming_appointments, indicator_datetime_planner_free_appointments);
  g_clear_pointer (&p->calendar_appointments, indicator_datetime_planner_free_appointments);

  /* set the new planner & begin fetching appointments from it */

  if (planner != NULL)
    {
      p->planner = g_object_ref (planner);

      g_signal_connect_swapped (p->planner, "appointments-changed",
                                G_CALLBACK(update_appointment_lists), self);

      update_appointment_lists (self);
    }
}<|MERGE_RESOLUTION|>--- conflicted
+++ resolved
@@ -24,11 +24,8 @@
 
 #include <glib/gi18n.h>
 #include <gio/gio.h>
-<<<<<<< HEAD
 #include <libnotify/notify.h>
-=======
 #include <json-glib/json-glib.h>
->>>>>>> 129c0654
 #include <url-dispatcher.h>
 
 #include "dbus-shared.h"
@@ -401,7 +398,6 @@
   g_date_time_unref (now);
 }
 
-<<<<<<< HEAD
 /***
 ****  ALARMS
 ***/
@@ -419,8 +415,6 @@
 static gboolean
 datetimes_have_the_same_minute (GDateTime * a G_GNUC_UNUSED, GDateTime * b G_GNUC_UNUSED)
 {
-return TRUE;
-#if 0
   int ay, am, ad;
   int by, bm, bd;
 
@@ -432,7 +426,6 @@
          (ad == bd) &&
          (g_date_time_get_hour (a) == g_date_time_get_hour (b)) &&
          (g_date_time_get_minute (a) == g_date_time_get_minute (b));
-#endif
 }
 
 static void
@@ -478,7 +471,7 @@
   title = g_date_time_format (appt->begin,
                               get_terse_time_format_string (appt->begin));
   body = appt->summary;
-  icon_name = "alarm-clock";
+  icon_name = ALARM_CLOCK_ICON_NAME;
   g_debug ("creating a snap decision with title '%s', body '%s', icon '%s'",
            title, body, icon_name);
 
@@ -516,8 +509,6 @@
   for (l=self->priv->upcoming_appointments; l!=NULL; l=l->next)
     {
       const struct IndicatorDatetimeAppt * appt = l->data;
-
-g_message ("[%s][%s]", g_date_time_format (appt->begin, "%F %T"), appt->url);
 
       if (appointment_has_alarm_url (appt))
         if (datetimes_have_the_same_minute (now, appt->begin))
@@ -594,7 +585,6 @@
 ****
 ***/
 
-=======
 static void
 update_internal_timezone (IndicatorDatetimeService * self)
 {
@@ -612,7 +602,6 @@
   p->internal_timezone = g_time_zone_new (id);
 }
 
->>>>>>> 129c0654
 /**
  * General purpose handler for rebuilding sections and restarting their timers
  * when time jumps for whatever reason:
@@ -1594,7 +1583,6 @@
 }
 
 static void
-<<<<<<< HEAD
 on_activate_appointment (GSimpleAction * a G_GNUC_UNUSED,
                          GVariant      * param,
                          gpointer        gself)
@@ -1620,14 +1608,15 @@
       if (appt && appointment_has_alarm_url (appt))
         dispatch_alarm_url (appt);
     }
-=======
+}
+
+static void
 on_phone_clock_activated (GSimpleAction * a      G_GNUC_UNUSED,
                           GVariant      * param  G_GNUC_UNUSED,
                           gpointer        gself  G_GNUC_UNUSED)
 {
   const char * url = "appid://com.ubuntu.clock/clock/current-user-version";
   url_dispatch_send (url, NULL, NULL);
->>>>>>> 129c0654
 }
 
 static void
@@ -1918,7 +1907,7 @@
   rebuild_appointments_section_soon (self);
 
   /* alarm timer is keyed off of the next alarm time,
-     so it needs to be rebuilt when tehe appointment list changes */
+     so it needs to be rebuilt when the appointment list changes */
   set_alarm_timer (self);
 }
 
