--- conflicted
+++ resolved
@@ -276,12 +276,8 @@
             g_debug("%s connecting a client to source %s", G_STRFUNC, source_uid);
             e_cal_client_connect(source,
                                  source_type,
-<<<<<<< HEAD
                                  -1,
-                                 self->m_cancellable,
-=======
                                  self->m_cancellable.get(),
->>>>>>> 43f16ae4
                                  on_client_connected,
                                  gself);
         }
